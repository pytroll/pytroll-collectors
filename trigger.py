--- conflicted
+++ resolved
@@ -361,7 +361,7 @@
                     break
                 if msg is None:
                     continue
-                self.process_message(msg)
+                self.process(msg)
         finally:
             self.stop()
 
@@ -379,14 +379,8 @@
 
     def __init__(self, collectors, terminator, services, topics,
                  publish_topic=None):
-<<<<<<< HEAD
-        self.msgproc = AbstractMessageProcessor(services, topics)
-        self.msgproc.process_message = self.add_file
-=======
-
         self.msgproc = AbstractMessageProcessor(services, topics)
         self.msgproc.process = self.add_file
->>>>>>> 4456f061
         FileTrigger.__init__(self, collectors, terminator, self.decode_message,
                              publish_topic=publish_topic)
 

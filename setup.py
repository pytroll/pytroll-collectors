#!/usr/bin/env python
# -*- coding: utf-8 -*-
#
# Copyright (c) 2014 - 2021 Pytroll developers
#
# Author(s):
#
#   Martin Raspaud <martin.raspaud@smhi.se>
#   Adam Dybbroe <adam.dybbroe@smhi.se>
#   Panu Lahtinen <panu.lahtinen@fmi.fi>
#
# This program is free software: you can redistribute it and/or modify
# it under the terms of the GNU General Public License as published by
# the Free Software Foundation, either version 3 of the License, or
# (at your option) any later version.
#
# This program is distributed in the hope that it will be useful,
# but WITHOUT ANY WARRANTY; without even the implied warranty of
# MERCHANTABILITY or FITNESS FOR A PARTICULAR PURPOSE.  See the
# GNU General Public License for more details.
#
# You should have received a copy of the GNU General Public License
# along with this program.  If not, see <http://www.gnu.org/licenses/>.

"""Setup for pytroll_collectors."""
from setuptools import setup
import versioneer
import os

THIS_DIR = os.path.dirname(os.path.abspath(__file__))
# Set PPP_CONFIG_DIR for tests
os.environ['PPP_CONFIG_DIR'] = os.path.join(THIS_DIR, 'pytroll_collectors', 'tests', 'data')

extras_require = {'geographic_gatherer': ['satpy']}

all_extras = []
for extra_deps in extras_require.values():
    all_extras.extend(extra_deps)
extras_require['all'] = list(set(all_extras))


setup(name="pytroll_collectors",
      version=versioneer.get_version(),
      cmdclass=versioneer.get_cmdclass(),
      description='Pytroll data collectors',
      author='Martin Raspaud',
      author_email='martin.raspaud@smhi.se',
      classifiers=["Development Status :: 3 - Alpha",
                   "Intended Audience :: Science/Research",
                   "License :: OSI Approved :: GNU General Public License v3 " +
                   "or later (GPLv3+)",
                   "Operating System :: OS Independent",
                   "Programming Language :: Python",
                   "Topic :: Scientific/Engineering"],
      url="https://github.com/pytroll/pytroll-collectors",
      packages=['pytroll_collectors',
                'pytroll_collectors.tests',
                "pytroll_collectors.triggers"],
      scripts=['bin/trollstalker.py',
               'bin/trollstalker2.py',
               'bin/gatherer.py',
               'bin/geographic_gatherer.py',
               'bin/segment_gatherer.py',
               'bin/cat.py',
               'bin/catter.py',
               'bin/scisys_receiver.py',
               'bin/zipcollector_runner.py',
               'bin/s3stalker.py'
               ],
      data_files=[],
      zip_safe=False,
      install_requires=['pyinotify', 'posttroll>=1.3.0',
                        'trollsift', 'netifaces', 'watchdog',
<<<<<<< HEAD
                        'pytroll-schedule', 'pyresample',
                        'pillow', 'pycoast', 'six', 's3fs', 'python-dateutil'],
      tests_require=['mock', 'scipy', 'trollsift', 'pillow', 'six', 's3fs', 'dateutil', 'posttroll'],
=======
                        'pytroll-schedule',
                        'pyyaml'],
      tests_require=['trollsift', 'netifaces', 'watchdog', 'posttroll', 'pyyaml', 'pyinotify'],
      extras_require=extras_require,
      python_requires='>=3.7',
>>>>>>> 04f291cd
      )<|MERGE_RESOLUTION|>--- conflicted
+++ resolved
@@ -71,15 +71,9 @@
       zip_safe=False,
       install_requires=['pyinotify', 'posttroll>=1.3.0',
                         'trollsift', 'netifaces', 'watchdog',
-<<<<<<< HEAD
-                        'pytroll-schedule', 'pyresample',
-                        'pillow', 'pycoast', 'six', 's3fs', 'python-dateutil'],
-      tests_require=['mock', 'scipy', 'trollsift', 'pillow', 'six', 's3fs', 'dateutil', 'posttroll'],
-=======
                         'pytroll-schedule',
-                        'pyyaml'],
-      tests_require=['trollsift', 'netifaces', 'watchdog', 'posttroll', 'pyyaml', 'pyinotify'],
+                        'pyyaml', 's3fs', 'python-dateutil'],
+      tests_require=['trollsift', 'netifaces', 'watchdog', 'posttroll', 'pyyaml', 'pyinotify', 's3fs', 'dateutil', 'posttroll'],
       extras_require=extras_require,
       python_requires='>=3.7',
->>>>>>> 04f291cd
       )
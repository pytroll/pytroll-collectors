--- conflicted
+++ resolved
@@ -28,471 +28,6 @@
 """
 
 import logging.config
-<<<<<<< HEAD
-import os
-import os.path
-import datetime as dt
-from collections import deque, OrderedDict
-
-from posttroll.publisher import NoisyPublisher
-from posttroll.message import Message
-from trollsift import Parser, compose
-from pytroll_collectors import helper_functions
-
-logger = logging.getLogger(__name__)
-
-
-class EventHandler(ProcessEvent):
-
-    """
-    Event handler class for inotify.
-     *topic* - topic of the published messages
-     *posttroll_port* - port number to publish the messages on
-     *filepattern* - filepattern for finding information from the filename
-    """
-
-    def __init__(self, topic, instrument, config_item, posttroll_port=0, filepattern=None,
-                 aliases=None, tbus_orbit=False, history=0, granule_length=0,
-                 custom_vars=None, nameservers=[], watchManager=None):
-        super(EventHandler, self).__init__()
-
-        self._pub = NoisyPublisher("trollstalker_" + config_item, posttroll_port, topic,
-                                   nameservers=nameservers)
-        self.pub = self._pub.start()
-        self.topic = topic
-        self.info = OrderedDict()
-        if filepattern is None:
-            filepattern = '{filename}'
-        self.file_parser = Parser(filepattern)
-        self.instrument = instrument
-        self.aliases = aliases
-        self.custom_vars = custom_vars
-        self.tbus_orbit = tbus_orbit
-        self.granule_length = granule_length
-        self._deque = deque([], history)
-        self._watchManager = watchManager
-        self._watched_dirs = dict()
-
-    def stop(self):
-        '''Stop publisher.
-        '''
-        self._pub.stop()
-
-    def __clean__(self):
-        '''Clean instance attributes.
-        '''
-        self.info = OrderedDict()
-
-    def process_IN_CLOSE_WRITE(self, event):
-        """When a file is closed, process the associated event.
-        """
-        logger.debug("trigger: IN_CLOSE_WRITE")
-        self.process(event)
-
-    def process_IN_CLOSE_NOWRITE(self, event):
-        """When a nonwritable file is closed, process the associated event.
-        """
-        logger.debug("trigger: IN_CREATE")
-        self.process(event)
-
-    def process_IN_MOVED_TO(self, event):
-        """When a file is closed, process the associated event.
-        """
-        logger.debug("trigger: IN_MOVED_TO")
-        self.process(event)
-
-    def process_IN_CREATE(self, event):
-        """When a file is created, process the associated event.
-        """
-        logger.debug("trigger: IN_CREATE")
-        self.process(event)
-
-    def process_IN_CLOSE_MODIFY(self, event):
-        """When a file is modified and closed, process the associated event.
-        """
-        logger.debug("trigger: IN_MODIFY")
-        self.process(event)
-
-    def process_IN_DELETE(self, event):
-        """On delete."""
-        if (event.mask & pyinotify.IN_ISDIR):
-            try:
-                try:
-                    self._watchManager.rm_watch(self._watched_dirs[event.pathname], quiet=False)
-                except pyinotify.WatchManagerError:
-                    # As the directory is deleted prior removing the watch will cause a error message
-                    # from pyinotify. This is ok, so just pass the exception.
-                    logger.debug("Removed watch: {}".format(event.pathname))
-                finally:
-                    del self._watched_dirs[event.pathname]
-            except KeyError:
-                logger.warning("Dir {} not watched by inotify. Can not delete watch.".format(event.pathname))
-
-    def process(self, event):
-        '''Process the event'''
-        # New file created and closed
-        if not event.dir:
-            logger.debug("processing %s", event.pathname)
-            # parse information and create self.info OrderedDict{}
-            self.parse_file_info(event)
-            if len(self.info) > 0:
-                # Check if this file has been recently dealt with
-                if event.pathname not in self._deque:
-                    self._deque.append(event.pathname)
-                    message = self.create_message()
-                    logger.info("Publishing message %s", str(message))
-                    self.pub.send(str(message))
-                else:
-                    logger.debug("Data has been published recently, skipping.")
-            self.__clean__()
-        elif (event.mask & pyinotify.IN_ISDIR):
-            tmask = (pyinotify.IN_CLOSE_WRITE | pyinotify.IN_MOVED_TO |
-                     pyinotify.IN_CREATE | pyinotify.IN_DELETE)
-            try:
-                self._watched_dirs.update(self._watchManager.add_watch(event.pathname, tmask))
-                logger.debug("Added watch on dir: {}".format(event.pathname))
-            except AttributeError:
-                logger.error("No watchmanager given. Can not add watch on {}".format(event.pathname))
-
-    def create_message(self):
-        """Create broadcasted message
-        """
-        return Message(self.topic, 'file', dict(self.info))
-
-    def parse_file_info(self, event):
-        '''Parse satellite and orbit information from the filename.
-        Message is sent, if a matching filepattern is found.
-        '''
-        try:
-            logger.debug("filter: %s\t event: %s",
-                         self.file_parser.fmt, event.pathname)
-            pathname_join = os.path.basename(event.pathname)
-            if 'origin_inotify_base_dir_skip_levels' in self.custom_vars:
-                pathname_list = event.pathname.split('/')
-                pathname_join = "/".join(pathname_list[int(self.custom_vars['origin_inotify_base_dir_skip_levels']):])
-            else:
-                logger.debug("No origin_inotify_base_dir_skip_levels in self.custom_vars")
-
-            self.info = OrderedDict()
-            self.info.update(self.file_parser.parse(
-                    pathname_join))
-            logger.debug("Extracted: %s", str(self.info))
-        except ValueError:
-            # Filename didn't match pattern, so empty the info dict
-            logger.debug("Couldn't extract any useful information from filename")
-            self.info = OrderedDict()
-        else:
-            self.info['uri'] = event.pathname
-            self.info['uid'] = os.path.basename(event.pathname)
-            self.info['sensor'] = self.instrument.split(',')
-            logger.debug("self.info['sensor']: " + str(self.info['sensor']))
-
-            if self.tbus_orbit and "orbit_number" in self.info:
-                logger.debug("Changing orbit number by -1!")
-                self.info["orbit_number"] -= 1
-
-            # replace values with corresponding aliases, if any are given
-            if self.aliases:
-                info = self.info.copy()
-                for key in info:
-                    if key in self.aliases:
-                        self.info['orig_' + key] = self.info[key]
-                        self.info[key] = self.aliases[key][str(self.info[key])]
-
-            # add start_time and end_time if not present
-            try:
-                base_time = self.info["time"]
-            except KeyError:
-                try:
-                    base_time = self.info["nominal_time"]
-                except KeyError:
-                    base_time = self.info["start_time"]
-            if "start_time" not in self.info:
-                self.info["start_time"] = base_time
-            if "start_date" in self.info:
-                self.info["start_time"] = \
-                    dt.datetime.combine(self.info["start_date"].date(),
-                                        self.info["start_time"].time())
-                if "end_date" not in self.info:
-                    self.info["end_date"] = self.info["start_date"]
-                del self.info["start_date"]
-            if "end_date" in self.info:
-                self.info["end_time"] = \
-                    dt.datetime.combine(self.info["end_date"].date(),
-                                        self.info["end_time"].time())
-                del self.info["end_date"]
-            if "end_time" not in self.info and self.granule_length > 0:
-                self.info["end_time"] = base_time + \
-                    dt.timedelta(seconds=self.granule_length)
-
-            if "end_time" in self.info:
-                while self.info["start_time"] > self.info["end_time"]:
-                    self.info["end_time"] += dt.timedelta(days=1)
-
-            if self.custom_vars is not None:
-                for var_name in self.custom_vars:
-                    var_pattern = self.custom_vars[var_name]
-                    var_val = None
-                    if '%' in var_pattern:
-                        var_val = helper_functions.create_aligned_datetime_var(
-                            var_pattern, self.info)
-                    if var_val is None:
-                        var_val = compose(var_pattern, self.info)
-                    self.info[var_name] = var_val
-
-
-class NewThreadedNotifier(ThreadedNotifier):
-
-    '''Threaded notifier class
-    '''
-
-    def stop(self, *args, **kwargs):
-        self._default_proc_fun.stop()
-        ThreadedNotifier.stop(self, *args, **kwargs)
-
-
-def create_notifier(topic, instrument, posttroll_port, filepattern,
-                    event_names, monitored_dirs, config_item, aliases=None,
-                    tbus_orbit=False, history=0, granule_length=0,
-                    custom_vars=None, nameservers=[]):
-    '''Create new notifier'''
-
-    # Event handler observes the operations in defined folder
-    manager = WatchManager()
-
-    # Collect mask for events that are monitored
-    if not isinstance(event_names, list):
-        event_names = event_names.split(',')
-    event_mask = 0
-    for event in event_names:
-        try:
-            event_mask |= getattr(pyinotify, event)
-        except AttributeError:
-            logger.warning('Event %s not found in pyinotify', str(event))
-
-    event_handler = EventHandler(topic, instrument,
-                                 config_item,
-                                 posttroll_port=posttroll_port,
-                                 filepattern=filepattern,
-                                 aliases=aliases,
-                                 tbus_orbit=tbus_orbit,
-                                 history=history,
-                                 granule_length=granule_length,
-                                 custom_vars=custom_vars,
-                                 nameservers=nameservers,
-                                 watchManager=manager)
-
-    notifier = NewThreadedNotifier(manager, event_handler)
-
-    # Add directories and event masks to watch manager
-    for monitored_dir in monitored_dirs:
-        # Create directory, if it does not exist
-        check_if_dir_exist(monitored_dir)
-        manager.add_watch(monitored_dir, event_mask, rec=True)
-
-    return notifier
-
-
-def check_if_dir_exist(directory):
-    # Create directory, if it does not exist
-    try:
-        os.makedirs(directory, exist_ok=True)
-    except PermissionError as err:
-        logger.error(f"Can't create monitored directory: {err}")
-        raise
-    
-    return True
-
-def parse_vars(config):
-    '''Parse custom variables from the config.
-
-    Aliases are given in the config as:
-
-    {'var_<name>': 'value'}
-
-    where <name> is the name of the key which value will be
-    added to metadata. <value> is a trollsift pattern.
-
-    '''
-    variables = OrderedDict()
-
-    for key in config:
-        if 'var_' in key:
-            new_key = key.replace('var_', '')
-            var = config[key]
-            variables[new_key] = var
-    return variables
-
-
-def main():
-    '''Main(). Commandline parsing and stalker startup.'''
-
-    print("Setting timezone to UTC")
-    os.environ["TZ"] = "UTC"
-    time.tzset()
-
-    parser = argparse.ArgumentParser()
-
-    parser.add_argument("-d", "--monitored_dirs", dest="monitored_dirs",
-                        nargs='+',
-                        type=str,
-                        default=[],
-                        help="Names of the monitored directories "
-                        "separated by space")
-    parser.add_argument("-p", "--posttroll_port", dest="posttroll_port",
-                        default=0, type=int,
-                        help="Local port where messages are published")
-    parser.add_argument("-t", "--topic", dest="topic",
-                        type=str,
-                        default=None,
-                        help="Topic of the sent messages")
-    parser.add_argument("-c", "--configuration_file",
-                        type=str,
-                        help="Name of the config.ini configuration file")
-    parser.add_argument("-C", "--config_item",
-                        type=str,
-                        help="Name of the configuration item to use")
-    parser.add_argument("-e", "--event_names",
-                        type=str, default=None,
-                        help="Name of the pyinotify events to monitor")
-    parser.add_argument("-f", "--filepattern",
-                        type=str,
-                        help="Filepattern used to parse "
-                        "satellite/orbit/date/etc information")
-    parser.add_argument("-i", "--instrument",
-                        type=str, default=None,
-                        help="Instrument name in the satellite")
-    parser.add_argument("-n", "--nameservers",
-                        type=str, default=None,
-                        help="Posttroll nameservers to register own address,"
-                        " otherwise multicasting is used")
-
-    if len(sys.argv) <= 1:
-        parser.print_help()
-        sys.exit()
-    else:
-        args = parser.parse_args()
-
-    # Parse commandline arguments.  If args are given, they override
-    # the configuration file.
-
-    # Check first commandline arguments
-    monitored_dirs = args.monitored_dirs
-    if monitored_dirs == '':
-        monitored_dirs = None
-
-    posttroll_port = args.posttroll_port
-    topic = args.topic
-    event_names = args.event_names
-    instrument = args.instrument
-    nameservers = args.nameservers
-    config_item = args.config_item
-
-    filepattern = args.filepattern
-    if args.filepattern == '':
-        filepattern = None
-
-    if args.configuration_file is not None:
-        config_fname = args.configuration_file
-
-        if "template" in config_fname:
-            print("Template file given as trollstalker logging config,"
-                  " aborting!")
-            sys.exit()
-
-        config = RawConfigParser()
-        config.read(config_fname)
-        config = OrderedDict(config.items(args.config_item))
-        config['name'] = args.configuration_file
-
-        topic = topic or config['topic']
-        monitored_dirs = monitored_dirs or config['directory'].split(",")
-        filepattern = filepattern or config['filepattern']
-        try:
-            posttroll_port = posttroll_port or int(config['posttroll_port'])
-        except (KeyError, ValueError):
-            if posttroll_port is None:
-                posttroll_port = 0
-        try:
-            filepattern = filepattern or config['filepattern']
-        except KeyError:
-            pass
-        try:
-            event_names = event_names or config['event_names']
-        except KeyError:
-            pass
-        try:
-            instrument = instrument or config['instruments']
-        except KeyError:
-            pass
-        try:
-            history = int(config['history'])
-        except KeyError:
-            history = 0
-
-        try:
-            nameservers = nameservers or config['nameservers']
-        except KeyError:
-            nameservers = []
-
-        aliases = helper_functions.parse_aliases(config)
-        tbus_orbit = bool(config.get("tbus_orbit", False))
-
-        granule_length = float(config.get("granule", 0))
-
-        custom_vars = parse_vars(config)
-
-        try:
-            log_config = config["stalker_log_config"]
-        except KeyError:
-            try:
-                loglevel = getattr(logging, config["loglevel"])
-                if loglevel == "":
-                    raise AttributeError
-            except AttributeError:
-                loglevel = logging.DEBUG
-            logger.setLevel(loglevel)
-
-            strhndl = logging.StreamHandler()
-            strhndl.setLevel(loglevel)
-            log_format = "[%(asctime)s %(levelname)-8s %(name)s] %(message)s"
-            formatter = logging.Formatter(log_format)
-
-            strhndl.setFormatter(formatter)
-            logger.addHandler(strhndl)
-        else:
-            logging.config.fileConfig(log_config)
-
-    event_names = event_names or 'IN_CLOSE_WRITE,IN_MOVED_TO'
-
-    logger.debug("Logger started")
-
-    if not isinstance(monitored_dirs, list):
-        monitored_dirs = [monitored_dirs]
-
-    if nameservers:
-        nameservers = nameservers.split(',')
-    else:
-        nameservers = []
-
-    # Start watching for new files
-    notifier = create_notifier(topic, instrument, posttroll_port, filepattern,
-                               event_names, monitored_dirs, config_item, aliases=aliases,
-                               tbus_orbit=tbus_orbit, history=history,
-                               granule_length=granule_length,
-                               custom_vars=custom_vars,
-                               nameservers=nameservers)
-    notifier.start()
-
-    try:
-        while True:
-            time.sleep(6000000)
-    except KeyboardInterrupt:
-        logger.info("Stopping TrollStalker")
-    finally:
-        notifier.stop()
-=======
->>>>>>> 3b60b7e2
 
 from pytroll_collectors.trollstalker import main
 

#!/usr/bin/env python
# -*- coding: utf-8 -*-

# Copyright (c) 2015, 2016 Panu Lahtinen

# Author(s): Panu Lahtinen

#   Panu Lahtinen <panu.lahtinen@fmi.fi>

# This program is free software: you can redistribute it and/or modify
# it under the terms of the GNU General Public License as published by
# the Free Software Foundation, either version 3 of the License, or
# (at your option) any later version.

# This program is distributed in the hope that it will be useful,
# but WITHOUT ANY WARRANTY; without even the implied warranty of
# MERCHANTABILITY or FITNESS FOR A PARTICULAR PURPOSE.  See the
# GNU General Public License for more details.

# You should have received a copy of the GNU General Public License
# along with this program.  If not, see <http://www.gnu.org/licenses/>.

"""Gather GEO stationary segments, or polar satellite granules for one
timestep, and send them in a bunch as a dataset.
"""

import datetime as dt
import logging
import logging.handlers
import os.path
import Queue
import time
from collections import OrderedDict
from ConfigParser import NoOptionError, RawConfigParser

from posttroll import message, publisher
from posttroll.listener import ListenerContainer
from trollsift import Parser, compose

SLOT_NOT_READY = 0
SLOT_READY = 1
SLOT_READY_BUT_WAIT_FOR_MORE = 2
SLOT_OBSOLETE_TIMEOUT = 3

DO_NOT_COPY_KEYS = ("uid", "uri", "channel_name", "segment", "sensor")
REMOVE_TAGS = {'path', 'segment'}


class SegmentGatherer(object):

    """Gatherer for geostationary satellite segments and multifile polar
    satellite granules."""

    def __init__(self, config, section):
        self._config = config
        self._section = section
        topics = config.get(section, 'topics').split()

        try:
            nameservers = config.get(section, 'nameservers')
            nameservers = nameservers.split(',')
        except (NoOptionError, ValueError):
            nameservers = []

        self._listener = ListenerContainer(topics=topics)
        self._publisher = publisher.NoisyPublisher("segment_gatherer",
                                                   nameservers=nameservers)
        self._subject = config.get(section, "publish_topic")
        self._pattern = config.get(section, 'pattern')
        self._parser = Parser(self._pattern)
        try:
            self._time_tolerance = config.getint(section, "time_tolerance")
        except NoOptionError:
            self._time_tolerance = 30
        try:
            self._timeliness = dt.timedelta(seconds=config.getint(section,
                                                                  "timeliness"))
        except (NoOptionError, ValueError):
            self._timeliness = dt.timedelta(seconds=1200)

        try:
            self._num_files_premature_publish = \
                config.getint(section, "num_files_premature_publish")
        except (NoOptionError, ValueError):
            self._num_files_premature_publish = -1

        self.slots = OrderedDict()

        self.time_name = config.get(section, 'time_name')

        self.logger = logging.getLogger("segment_gatherer")
        self._loop = False

    def _clear_data(self, time_slot):
        """Clear data."""
        if time_slot in self.slots:
            del self.slots[time_slot]

    def _init_data(self, mda):
        """Init wanted, all and critical files"""
        # Init metadata struct
<<<<<<< HEAD
        metadata = {}

        # Use also metadata parsed from the filenames
        metadata.update(mda)

        for key in msg.data:
            if key not in DO_NOT_COPY_KEYS:
                metadata[key] = msg.data[key]
=======
        metadata = mda.copy()
>>>>>>> adb6c634
        metadata['dataset'] = []

        time_slot = str(metadata[self.time_name])
        self.logger.debug("Adding new slot: %s", time_slot)
        self.slots[time_slot] = {}
        self.slots[time_slot]['metadata'] = metadata.copy()

        # Critical files that are required, otherwise production will fail.
        # If there are no critical files, empty set([]) is used.
        try:
            critical_segments = self._config.get(self._section,
                                                 "critical_files")
            self.slots[time_slot]['critical_files'] = \
                self._compose_filenames(time_slot, critical_segments)
        except (NoOptionError, ValueError):
            self.slots[time_slot]['critical_files'] = set([])

        # These files are wanted, but not critical to production
        self.slots[time_slot]['wanted_files'] = \
            self._compose_filenames(time_slot,
                                    self._config.get(self._section,
                                                     "wanted_files"))
        # Name of all the files
        self.slots[time_slot]['all_files'] = \
            self._compose_filenames(time_slot,
                                    self._config.get(self._section,
                                                     "all_files"))

        self.slots[time_slot]['received_files'] = set([])
        self.slots[time_slot]['delayed_files'] = dict()
        self.slots[time_slot]['missing_files'] = set([])
        self.slots[time_slot]['timeout'] = None
        self.slots[time_slot]['files_till_premature_publish'] = \
            self._num_files_premature_publish

    def _compose_filenames(self, time_slot, itm_str):
        """Compose filename set()s based on a pattern and item string.
        itm_str is formated like ':PRO,:EPI' or 'VIS006:8,VIS008:1-8,...'"""

        # Empty set
        result = set()

        # Get copy of metadata
        meta = self.slots[time_slot]['metadata'].copy()

        # Replace variable tags (such as processing time) with
        # wildcards, as these can't be forecasted.
        try:
            meta = _copy_without_ignore_items(
                meta, ignored_keys=self._config.get(self._section,
                                                    'variable_tags').split(','))
        except NoOptionError:
            pass

        for itm in itm_str.split(','):
            channel_name, segments = itm.split(':')
            segments = segments.split('-')
            if len(segments) > 1:
                format_string = '%d'
                if len(segments[0]) > 1 and segments[0][0] == '0':
                    format_string = '%0' + str(len(segments[0])) + 'd'
                segments = [format_string % i for i in range(int(segments[0]),
                                                             int(segments[-1]) + 1)]
            meta['channel_name'] = channel_name
            for seg in segments:
                meta['segment'] = seg
                fname = self._parser.globify(meta)
                result.add(fname)

        return result

    def _publish(self, time_slot, missing_files_check=True):
        """Publish file dataset and reinitialize gatherer."""

        data = self.slots[time_slot]

        # Diagnostic logging about delayed ...
        delayed_files = data['delayed_files']
        if len(delayed_files) > 0:
            file_str = ''
            for key in delayed_files:
                file_str += "%s %f seconds, " % (key, delayed_files[key])
            self.logger.warning("Files received late: %s",
                                file_str.strip(', '))

        if missing_files_check:
            # and missing files
            missing_files = data['all_files'].difference(
                data['received_files'])
            if len(missing_files) > 0:
                self.logger.warning("Missing files: %s",
                                    ', '.join(missing_files))

        # Remove tags that are not necessary for datasets
        for tag in REMOVE_TAGS:
            try:
                del data['metadata'][tag]
            except KeyError:
                pass

        msg = message.Message(self._subject, "dataset", data['metadata'])
        self.logger.info("Sending: %s", str(msg))
        self._publisher.send(str(msg))

        # self._clear_data(time_slot)

    def set_logger(self, logger):
        """Set logger."""
        self.logger = logger

    def slot_ready(self, slot):
        """Determine if slot is ready to be published."""
        # If no files have been collected, return False
        if len(slot['received_files']) == 0:
            return SLOT_NOT_READY

        time_slot = str(slot['metadata'][self.time_name])

        wanted_and_critical_files = slot[
            'wanted_files'].union(slot['critical_files'])
        num_wanted_and_critical_files_received = len(
            wanted_and_critical_files & slot['received_files'])

        self.logger.debug("Got %s wanted or critical files in slot %s.",
                          num_wanted_and_critical_files_received,
                          time_slot)

        if num_wanted_and_critical_files_received \
                == slot['files_till_premature_publish']:
            slot['files_till_premature_publish'] = -1
            return SLOT_READY_BUT_WAIT_FOR_MORE

        # If all wanted files have been received, return True
        if wanted_and_critical_files.issubset(
                slot['received_files']):
            self.logger.info("All files received for slot %s.",
                             time_slot)
            return SLOT_READY

        if slot['critical_files'].issubset(slot['received_files']):
            # All critical files have been received
            if slot['timeout'] is None:
                # Set timeout
                slot['timeout'] = dt.datetime.utcnow() + self._timeliness
                self.logger.info("Setting timeout to %s for slot %s.",
                                 str(slot['timeout']),
                                 time_slot)
                return SLOT_NOT_READY
            elif slot['timeout'] < dt.datetime.utcnow():
                # Timeout reached, collection ready
                self.logger.info("Timeout occured, required files received "
                                 "for slot %s.", time_slot)
                return SLOT_READY
            else:
                pass
        else:
            if slot['timeout'] is None:
                slot['timeout'] = dt.datetime.utcnow() + self._timeliness
                self.logger.info("Setting timeout to %s for slot %s",
                                 str(slot['timeout']),
                                 time_slot)
                return SLOT_NOT_READY

            elif slot['timeout'] < dt.datetime.utcnow():
                # Timeout reached, collection is obsolete
                self.logger.warning("Timeout occured and required files "
                                    "were not present, data discarded for "
                                    "slot %s.",
                                    time_slot)
                return SLOT_OBSOLETE_TIMEOUT
            else:
                pass

        # Timeout not reached, wait for more files
        return SLOT_NOT_READY

    def run(self):
        """Run SegmentGatherer"""
        self._publisher.start()
        self._loop = True
        while self._loop:
            # Check if there are slots ready for publication
            slots = self.slots.copy()
            for slot in slots:
                slot = str(slot)
                status = self.slot_ready(slots[slot])
                if status == SLOT_READY:
                    # Collection ready, publish and remove
                    self._publish(slot)
                    self._clear_data(slot)
                if status == SLOT_READY_BUT_WAIT_FOR_MORE:
                    # Collection ready, publish and but wait for more
                    self._publish(slot, missing_files_check=False)
                elif status == SLOT_OBSOLETE_TIMEOUT:
                    # Collection unfinished and obslote, discard
                    self._clear_data(slot)
                else:
                    # Collection unfinished, wait for more data
                    pass

            # Check listener for new messages
            msg = None
            try:
                msg = self._listener.output_queue.get(True, 1)
            except AttributeError:
                msg = self._listener.queue.get(True, 1)
            except KeyboardInterrupt:
                self.stop()
                continue
            except Queue.Empty:
                continue

            if msg.type == "file":
                self.logger.info("New message received: %s", str(msg))
                self.process(msg)

    def stop(self):
        """Stop gatherer."""
        self.logger.info("Stopping gatherer.")
        self._loop = False
        if self._listener is not None:
            self._listener.stop()
        if self._publisher is not None:
            self._publisher.stop()

    def process(self, msg):
        """Process message"""
        try:
            mda = self._parser.parse(msg.data["uid"])
        except ValueError:
            self.logger.debug("Unknown file, skipping.")
            return

        metadata = {}
<<<<<<< HEAD
        metadata.update(mda)
        for key in msg.data:
            if key not in DO_NOT_COPY_KEYS:
                metadata[key] = msg.data[key]
        
=======

        # Use values parsed from the filename as basis
        for key in mda:
            if key not in DO_NOT_COPY_KEYS:
                metadata[key] = mda[key]

        # Update with data given in the message
        for key in msg.data:
            if key not in DO_NOT_COPY_KEYS:
                metadata[key] = msg.data[key]

>>>>>>> adb6c634
        time_slot = self._find_time_slot(metadata[self.time_name])

        # Init metadata etc if this is the first file
        if time_slot not in self.slots:
            self._init_data(metadata)

        slot = self.slots[time_slot]

        # Replace variable tags (such as processing time) with
        # wildcards, as these can't be forecasted.
        try:
            mda = _copy_without_ignore_items(
                mda, ignored_keys=self._config.get(self._section,
                                                   'variable_tags').split(','))
        except NoOptionError:
            pass

        mask = self._parser.globify(mda)

        if mask in slot['received_files']:
            return

        # Add uid and uri
        slot['metadata']['dataset'].append({'uri': msg.data['uri'],
                                            'uid': msg.data['uid']})

        # Collect all sensors, not only the latest
        if type(msg.data["sensor"]) not in (tuple, list, set):
            msg.data["sensor"] = [msg.data["sensor"]]
        for sensor in msg.data["sensor"]:
            if "sensor" not in slot["metadata"]:
                slot["metadata"]["sensor"] = []
            if sensor not in slot["metadata"]["sensor"]:
                slot["metadata"]["sensor"].append(sensor)

        # If critical files have been received but the slot is
        # not complete, add the file to list of delayed files
        if len(slot['critical_files']) > 0 and \
           slot['critical_files'].issubset(slot['received_files']):
            delay = dt.datetime.utcnow() - (slot['timeout'] - self._timeliness)
            slot['delayed_files'][msg.data['uid']] = delay.total_seconds()

        # Add to received files
        slot['received_files'].add(mask)

    def _find_time_slot(self, time_obj):
        """Find time slot and return the slot as a string.  If no slots are
        close enough, return *str(time_obj)*"""
        for slot in self.slots:
            time_slot = self.slots[slot]['metadata'][self.time_name]
            time_diff = time_obj - time_slot
            if abs(time_diff.total_seconds()) < self._time_tolerance:
                self.logger.debug("Found existing time slot, using that")
                return str(time_slot)

        return str(time_obj)


def _copy_without_ignore_items(the_dict, ignored_keys=['ignore']):
    """
    get a copy of *the_dict* without entries having substring
    'ignore' in key
    """
    new_dict = {}
    for (key, val) in list(the_dict.items()):
        if key not in ignored_keys:
            new_dict[key] = val
    return new_dict


def arg_parse():
    '''Handle input arguments.
    '''
    import argparse

    parser = argparse.ArgumentParser()
    parser.add_argument("-l", "--log",
                        help="File to log to (defaults to stdout)",
                        default=None)
    parser.add_argument("-v", "--verbose", help="print debug messages too",
                        action="store_true")
    parser.add_argument("-c", "--config", help="config file to be used")
    parser.add_argument("-C", "--config_item", help="config item to use")

    return parser.parse_args()


def main():
    '''Main. Parse cmdline, read config etc.'''

    args = arg_parse()

    config = RawConfigParser()
    config.read(args.config)

    print "Setting timezone to UTC"
    os.environ["TZ"] = "UTC"
    time.tzset()

    handlers = []
    if args.log:
        handlers.append(
            logging.handlers.TimedRotatingFileHandler(args.log,
                                                      "midnight",
                                                      backupCount=7))

    handlers.append(logging.StreamHandler())

    if args.verbose:
        loglevel = logging.DEBUG
    else:
        loglevel = logging.INFO
    for handler in handlers:
        handler.setFormatter(logging.Formatter("[%(levelname)s: %(asctime)s :"
                                               " %(name)s] %(message)s",
                                               '%Y-%m-%d %H:%M:%S'))
        handler.setLevel(loglevel)
        logging.getLogger('').setLevel(loglevel)
        logging.getLogger('').addHandler(handler)

    logging.getLogger("posttroll").setLevel(logging.INFO)
    logger = logging.getLogger("segment_gatherer")

    gatherer = SegmentGatherer(config, args.config_item)
    gatherer.set_logger(logger)
    gatherer.run()


if __name__ == "__main__":
    main()<|MERGE_RESOLUTION|>--- conflicted
+++ resolved
@@ -99,7 +99,6 @@
     def _init_data(self, mda):
         """Init wanted, all and critical files"""
         # Init metadata struct
-<<<<<<< HEAD
         metadata = {}
 
         # Use also metadata parsed from the filenames
@@ -108,9 +107,6 @@
         for key in msg.data:
             if key not in DO_NOT_COPY_KEYS:
                 metadata[key] = msg.data[key]
-=======
-        metadata = mda.copy()
->>>>>>> adb6c634
         metadata['dataset'] = []
 
         time_slot = str(metadata[self.time_name])
@@ -345,13 +341,6 @@
             return
 
         metadata = {}
-<<<<<<< HEAD
-        metadata.update(mda)
-        for key in msg.data:
-            if key not in DO_NOT_COPY_KEYS:
-                metadata[key] = msg.data[key]
-        
-=======
 
         # Use values parsed from the filename as basis
         for key in mda:
@@ -363,7 +352,6 @@
             if key not in DO_NOT_COPY_KEYS:
                 metadata[key] = msg.data[key]
 
->>>>>>> adb6c634
         time_slot = self._find_time_slot(metadata[self.time_name])
 
         # Init metadata etc if this is the first file

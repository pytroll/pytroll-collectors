--- conflicted
+++ resolved
@@ -263,16 +263,8 @@
 
     decoder = get_metadata
 
-<<<<<<< HEAD
     PUB = publisher.NoisyPublisher(publisher_name, port=publish_port,
                                    nameservers=publisher_nameservers)
-=======
-    nameservers = []
-    if opts.nameservers:
-        nameservers = opts.nameservers.split(',')
-    LOGGER.info("nameservers: %s", nameservers)
-    PUB = publisher.NoisyPublisher("gatherer", nameservers=nameservers)
->>>>>>> 0803f5e0
 
     granule_triggers = setup(decoder)
 

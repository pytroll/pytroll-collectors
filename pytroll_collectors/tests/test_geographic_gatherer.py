#!/usr/bin/env python
# -*- coding: utf-8 -*-
#
# Copyright (c) 2014 - 2021 Pytroll developers
#
# Author(s):
#
#   Martin Raspaud <martin.raspaud@smhi.se>
#   Panu Lahtinen <panu.lahtinen@fmi.fi>
#
# This program is free software: you can redistribute it and/or modify
# it under the terms of the GNU General Public License as published by
# the Free Software Foundation, either version 3 of the License, or
# (at your option) any later version.
#
# This program is distributed in the hope that it will be useful,
# but WITHOUT ANY WARRANTY; without even the implied warranty of
# MERCHANTABILITY or FITNESS FOR A PARTICULAR PURPOSE.  See the
# GNU General Public License for more details.
#
# You should have received a copy of the GNU General Public License
# along with this program.  If not, see <http://www.gnu.org/licenses/>.

"""Unittests for top level geographic segment gathering."""

import unittest
from unittest.mock import patch, DEFAULT
from configparser import ConfigParser
import datetime as dt
import os
from pytroll_collectors.triggers import PostTrollTrigger, WatchDogTrigger

AREA_CONFIG_PATH = os.path.join(os.path.dirname(os.path.abspath(__file__)), 'data')
AREA_DEFINITION_FILE = os.path.join(AREA_CONFIG_PATH, 'areas.yaml')


class FakeOpts(object):
    """Fake class to mimic commandline options."""

    def __init__(self, config_item=None, publish_port=0, nameservers=None):
        """Initialize."""
        self.config_item = config_item or []
        self.publish_port = publish_port
        self.nameservers = nameservers


class FakePostTrollTrigger(PostTrollTrigger):
    """Fake PostTrollTrigger."""

    def publish_collection(self, *args, **kwargs):
        """Publish collection."""
        del args, kwargs

    def start(self):
        """Start."""
        self.start_called = True


class FakeWatchDogTrigger(WatchDogTrigger):
    """Fake WatchDogTrigger."""

    def publish_collection(self, *args, **kwargs):
        """Publish collection."""
        del args, kwargs

    def start(self):
        """Start."""
        self.start_called = True


class TestGeographicGatherer(unittest.TestCase):
    """Test the posttroll the top-level geographic gathering."""

    def setUp(self):
        """Set up things."""
        self.config = ConfigParser(interpolation=None)
        self.config['DEFAULT'] = {
            'regions': "euro4 euron1",
            'area_definition_file': AREA_DEFINITION_FILE}
        self.config['minimal_config'] = {
            'timeliness': '30',
            'service': 'service_a',
            'topics': 'topic_a',
            }
        self.config['posttroll_section'] = {
            'timeliness': '20',
            'service': 'service_b',
            'duration': '12.3',
            'topics': 'topic_b,topic_c',
            'watcher': 'posttroll',
            'publish_topic': '/topic',
            'nameserver': 'not_localhost',
            'publish_message_after_each_reception': 'pmaer_is_yes'
        }
        self.config['polling_observer_section'] = {
            'timeliness': '10',
            'pattern': 'pattern',
            'publish_topic': '/topic',
            'watcher': 'PollingObserver',
        }
        self.config['observer_section'] = {
            'timeliness': '5',
            'pattern': 'pattern',
            'publish_topic': '/topic',
            'watcher': 'Observer',
        }

        # self.RegionCollector = self._patch_and_add_cleanup(
        #     'pytroll_collectors.geographic_gatherer.RegionCollector')
        self.WatchDogTrigger = self._patch_and_add_cleanup(
            'pytroll_collectors.geographic_gatherer.WatchDogTrigger', new=FakeWatchDogTrigger)
        self.PostTrollTrigger = self._patch_and_add_cleanup(
<<<<<<< HEAD
            'pytroll_collectors.geographic_gatherer.PostTrollTrigger', new=FakePostTrollTrigger)
        self.publisher = self._patch_and_add_cleanup(
            'pytroll_collectors.geographic_gatherer.publisher')
=======
            'pytroll_collectors.geographic_gatherer.PostTrollTrigger')
        self.create_publisher_from_dict_config = self._patch_and_add_cleanup(
            'pytroll_collectors.utils.create_publisher_from_dict_config')
>>>>>>> 717fdd0e

        self.NSSubscriber = self._patch_and_add_cleanup(
            'pytroll_collectors.triggers._posttroll.NSSubscriber')

    def _patch_and_add_cleanup(self, item, new=DEFAULT):
        patcher = patch(item, new=new)
        patched = patcher.start()
        self.addCleanup(patcher.stop)
        return patched

    def test_init_minimal(self):
        """Test initialization of GeographicGatherer with minimal config."""
        from pytroll_collectors.geographic_gatherer import GeographicGatherer

        section = 'minimal_config'
        opts = FakeOpts([section])
        gatherer = GeographicGatherer(self.config, opts)

        trigger = self._check_one_trigger(gatherer, section)
        assert isinstance(trigger, FakePostTrollTrigger)

        # RegionCollector is called with two areas, the configured timeout and no duration
        timeliness = dt.timedelta(seconds=1800)
        duration = None
        self._check_region_collectors(trigger, section, timeliness, duration)

        self._check_publisher_no_args([section])

    def _check_region_collectors(self, trigger, section, timeliness, duration):
        from pyresample import parse_area_file
        for region, collector in zip(self.config.get(section, 'regions').split(), trigger.collectors):
            region_def = parse_area_file(AREA_DEFINITION_FILE, region)[0]
<<<<<<< HEAD
            assert collector.region == region_def
            assert collector.timeliness == timeliness
            assert collector.granule_duration == duration
=======
            assert call(region_def, dt.timedelta(seconds=1800), None, None, None) in self.RegionCollector.mock_calls

        # A publisher is created with composed name and started
        assert_create_publisher_from_dict_config(sections, 0, None, self.create_publisher_from_dict_config)

    def test_init_minimal_no_nameservers(self):
        """Test initialization of GeographicGatherer with minimal config."""
        from pytroll_collectors.geographic_gatherer import GeographicGatherer

        sections = ['minimal_config']
        opts = FakeOpts(sections, nameservers=['false'], publish_port=12345)
        _ = GeographicGatherer(self.config, opts)
        # A publisher is created with composed name and started
        assert_create_publisher_from_dict_config(sections, 12345, False, self.create_publisher_from_dict_config)
>>>>>>> 717fdd0e

    def test_init_no_area_def_file(self):
        """Test that GeographicGatherer gives a meaningful error message if area_definition_file is not defined."""
        import pytest
<<<<<<< HEAD
=======
        import os
        from configparser import NoOptionError
>>>>>>> 717fdd0e
        from pytroll_collectors.geographic_gatherer import GeographicGatherer
        self.config.remove_option("DEFAULT", "area_definition_file")
        # Make sure to work also when the environment has SATPY_CONFIG_PATH defined
        os.environ.pop("SATPY_CONFIG_PATH", None)
        sections = ['minimal_config']
        opts = FakeOpts(sections)

        with pytest.raises(KeyError) as err:
            _ = GeographicGatherer(self.config, opts)
        assert "'area_definition_file'" in str(err.value)

    def test_init_satpy_config_path(self):
        """Test that SATPY_CONFIG_PATH environment variable is used as default value if defined."""
        import os
        from pytroll_collectors.geographic_gatherer import GeographicGatherer
        self.config.remove_option("DEFAULT", "area_definition_file")
        sections = ['minimal_config']
        opts = FakeOpts(sections)
        os.environ["SATPY_CONFIG_PATH"] = AREA_CONFIG_PATH

        # This shouldn't raise anything
        _ = GeographicGatherer(self.config, opts)

    def test_init_posttroll(self):
        """Test initialization of GeographicGatherer for posttroll trigger."""
        from pytroll_collectors.geographic_gatherer import GeographicGatherer

        section = 'posttroll_section'
        opts = FakeOpts([section])
        gatherer = GeographicGatherer(self.config, opts)

        trigger = self._check_one_trigger(gatherer, section)

        # The PostTrollTrigger is configured, so only that should've been called
<<<<<<< HEAD
        assert isinstance(trigger, FakePostTrollTrigger)
=======
        self.PostTrollTrigger.assert_called_once()
        pt_call = call(
            [self.RegionCollector.return_value, self.RegionCollector.return_value],
            self.config.get(sections[0], 'service').split(','),
            self.config.get(sections[0], 'topics').split(','),
            self.create_publisher_from_dict_config.return_value,
            duration=self.config.getfloat(sections[0], 'duration'),
            publish_topic=self.config.get(sections[0], 'publish_topic'),
            nameserver=self.config.get(sections[0], 'nameserver'),
            publish_message_after_each_reception=self.config.get(sections[0], 'publish_message_after_each_reception'))
        assert pt_call in self.PostTrollTrigger.mock_calls
        self.PostTrollTrigger.return_value.start.assert_called_once()
        self.WatchDogTrigger.assert_not_called()
>>>>>>> 717fdd0e

        services = self.config.get(section, 'service').split(',')
        topics = self.config.get(section, 'topics').split(',')
        duration = self.config.getfloat(section, 'duration')
        nameserver = self.config.get(section, 'nameserver')

<<<<<<< HEAD
        self.NSSubscriber.assert_called_once_with(services, topics, True, nameserver=nameserver)

        assert trigger.duration == duration

        self._check_trigger_publishing_info(trigger, section)

        publish_message_after_each_reception = self.config.get(section, 'publish_message_after_each_reception')
        assert trigger.publish_message_after_each_reception == publish_message_after_each_reception
        assert trigger.start_called

        # RegionCollector is called with two areas, the configured timeout and a duration
        timeliness = dt.timedelta(minutes=self.config.getint(section, "timeliness"))
        duration = dt.timedelta(seconds=12, microseconds=300000)
        self._check_region_collectors(trigger, section, timeliness, duration)
=======
        # A publisher is created with composed name and started
        assert_create_publisher_from_dict_config(sections, 0, None, self.create_publisher_from_dict_config)
>>>>>>> 717fdd0e

    def test_init_polling_observer(self):
        """Test initialization of GeographicGatherer for watchdog trigger as 'PollingObserver'."""
        from pytroll_collectors.geographic_gatherer import GeographicGatherer

        section = 'polling_observer_section'
        opts = FakeOpts([section])
        gatherer = GeographicGatherer(self.config, opts)

<<<<<<< HEAD
        self._watchdog_test(section, gatherer)
=======
        self._watchdog_test(
            sections,
            gatherer,
            self.create_publisher_from_dict_config,
            self.PostTrollTrigger,
            self.WatchDogTrigger,
            self.RegionCollector,
        )
>>>>>>> 717fdd0e

    def test_init_observer(self):
        """Test initialization of GeographicGatherer for watchdog trigger as 'Observer'."""
        from pytroll_collectors.geographic_gatherer import GeographicGatherer

        section = 'observer_section'
        opts = FakeOpts([section])
        gatherer = GeographicGatherer(self.config, opts)

<<<<<<< HEAD
        self._watchdog_test(section, gatherer)

    def _watchdog_test(self, section, gatherer):
        trigger = self._check_one_trigger(gatherer, section)
=======
        self._watchdog_test(
            sections,
            gatherer,
            self.create_publisher_from_dict_config,
            self.PostTrollTrigger,
            self.WatchDogTrigger,
            self.RegionCollector,
        )

    def _watchdog_test(self,
                       sections,
                       gatherer,
                       create_publisher_from_dict_config,
                       PostTrollTrigger,
                       WatchDogTrigger,
                       RegionCollector,
                       ):
        from pyresample import parse_area_file
>>>>>>> 717fdd0e

        # The PollingObserver is configured, so only WatchDogTrigger should've been called
        assert isinstance(trigger, FakeWatchDogTrigger)

        assert trigger.wdp.patterns == ['pattern']
        watcher = self.config.get(section, 'watcher')
        if watcher == "Observer":
            from watchdog.observers import Observer
            assert isinstance(trigger.wdp.observer, Observer)
        else:
            from watchdog.observers.polling import PollingObserver
            assert isinstance(trigger.wdp.observer, PollingObserver)

<<<<<<< HEAD
        self._check_trigger_publishing_info(trigger, section)
=======
        # The PollingObserver is configured, so only WatchDogTrigger should've been called
        WatchDogTrigger.assert_called_once()
        pt_call = call(
            [RegionCollector.return_value, RegionCollector.return_value],
            self.config,
            ['pattern'],
            self.config.get(sections[0], 'watcher'),
            create_publisher_from_dict_config.return_value,
            publish_topic=self.config.get(sections[0], 'publish_topic'))
        assert pt_call in WatchDogTrigger.mock_calls
        WatchDogTrigger.return_value.start.assert_called_once()
        PostTrollTrigger.assert_not_called()
>>>>>>> 717fdd0e

        assert trigger.start_called

        timeliness = dt.timedelta(minutes=self.config.getint(section, "timeliness"))
        duration = None
        self._check_region_collectors(trigger, section, timeliness, duration)

    def _check_trigger_publishing_info(self, trigger, section):
        assert trigger.publisher == self.publisher.NoisyPublisher.return_value
        assert trigger.publish_topic == self.config.get(section, 'publish_topic')
        self._check_publisher_no_args([section])

    def _check_publisher_no_args(self, sections):
        # A publisher is created with composed name and started
<<<<<<< HEAD
        self.publisher.NoisyPublisher.assert_called_once_with('gatherer_' + '_'.join(sections), port=0,
                                                              nameservers=None)
        self.publisher.NoisyPublisher.return_value.start.assert_called_once()

    def _check_one_trigger(self, gatherer, section):
        # There's one trigger
        assert len(gatherer.triggers) == 1
        trigger = gatherer.triggers[0]
        # All the other sections should've been removed
        assert self.config.sections()[0] == section
        return trigger
=======
        assert_create_publisher_from_dict_config(sections, 0, None, create_publisher_from_dict_config)
>>>>>>> 717fdd0e

    def test_init_all_sections(self):
        """Test initialization of GeographicGatherer with all defined sections."""
        from pytroll_collectors.geographic_gatherer import GeographicGatherer

        opts = FakeOpts(config_item=None, publish_port=9999, nameservers=['nameserver_a', 'nameserver_b'])
        gatherer = GeographicGatherer(self.config, opts)

        num_sections = len(self.config.sections())
        num_regions = len(self.config.get("DEFAULT", "regions").split())

        # All the sections should've created a trigger
        assert len(gatherer.triggers) == num_sections
        assert isinstance(gatherer.triggers[0], FakePostTrollTrigger)
        assert isinstance(gatherer.triggers[1], FakePostTrollTrigger)
        assert isinstance(gatherer.triggers[2], FakeWatchDogTrigger)
        assert isinstance(gatherer.triggers[3], FakeWatchDogTrigger)

        # N regions for each section
<<<<<<< HEAD
        assert all(len(trigger.collectors) == num_regions for trigger in gatherer.triggers)

        self.publisher.NoisyPublisher.assert_called_once_with(
            'gatherer',
            port=9999,
            nameservers=['nameserver_a', 'nameserver_b'])
        self.publisher.NoisyPublisher.return_value.start.assert_called_once()
=======
        assert self.RegionCollector.call_count == num_sections * len(self.config.get("DEFAULT", "regions").split())
        expected = {
            'name': 'gatherer',
            'port': 9999,
            'nameservers': ['nameserver_a', 'nameserver_b'],
        }
        self.create_publisher_from_dict_config.assert_called_once_with(expected)
        self.create_publisher_from_dict_config.return_value.start.assert_called_once()


def assert_create_publisher_from_dict_config(sections, port, nameservers, func):
    """Check that publisher creator has been called correctly."""
    expected = {
        'name': 'gatherer_'+'_'.join(sections),
        'port': port,
        'nameservers': nameservers,
    }
    func.assert_called_once_with(expected)
    func.return_value.start.assert_called_once()
>>>>>>> 717fdd0e
<|MERGE_RESOLUTION|>--- conflicted
+++ resolved
@@ -110,16 +110,9 @@
         self.WatchDogTrigger = self._patch_and_add_cleanup(
             'pytroll_collectors.geographic_gatherer.WatchDogTrigger', new=FakeWatchDogTrigger)
         self.PostTrollTrigger = self._patch_and_add_cleanup(
-<<<<<<< HEAD
             'pytroll_collectors.geographic_gatherer.PostTrollTrigger', new=FakePostTrollTrigger)
-        self.publisher = self._patch_and_add_cleanup(
-            'pytroll_collectors.geographic_gatherer.publisher')
-=======
-            'pytroll_collectors.geographic_gatherer.PostTrollTrigger')
         self.create_publisher_from_dict_config = self._patch_and_add_cleanup(
             'pytroll_collectors.utils.create_publisher_from_dict_config')
->>>>>>> 717fdd0e
-
         self.NSSubscriber = self._patch_and_add_cleanup(
             'pytroll_collectors.triggers._posttroll.NSSubscriber')
 
@@ -151,15 +144,9 @@
         from pyresample import parse_area_file
         for region, collector in zip(self.config.get(section, 'regions').split(), trigger.collectors):
             region_def = parse_area_file(AREA_DEFINITION_FILE, region)[0]
-<<<<<<< HEAD
             assert collector.region == region_def
             assert collector.timeliness == timeliness
             assert collector.granule_duration == duration
-=======
-            assert call(region_def, dt.timedelta(seconds=1800), None, None, None) in self.RegionCollector.mock_calls
-
-        # A publisher is created with composed name and started
-        assert_create_publisher_from_dict_config(sections, 0, None, self.create_publisher_from_dict_config)
 
     def test_init_minimal_no_nameservers(self):
         """Test initialization of GeographicGatherer with minimal config."""
@@ -170,16 +157,10 @@
         _ = GeographicGatherer(self.config, opts)
         # A publisher is created with composed name and started
         assert_create_publisher_from_dict_config(sections, 12345, False, self.create_publisher_from_dict_config)
->>>>>>> 717fdd0e
 
     def test_init_no_area_def_file(self):
         """Test that GeographicGatherer gives a meaningful error message if area_definition_file is not defined."""
         import pytest
-<<<<<<< HEAD
-=======
-        import os
-        from configparser import NoOptionError
->>>>>>> 717fdd0e
         from pytroll_collectors.geographic_gatherer import GeographicGatherer
         self.config.remove_option("DEFAULT", "area_definition_file")
         # Make sure to work also when the environment has SATPY_CONFIG_PATH defined
@@ -214,30 +195,13 @@
         trigger = self._check_one_trigger(gatherer, section)
 
         # The PostTrollTrigger is configured, so only that should've been called
-<<<<<<< HEAD
         assert isinstance(trigger, FakePostTrollTrigger)
-=======
-        self.PostTrollTrigger.assert_called_once()
-        pt_call = call(
-            [self.RegionCollector.return_value, self.RegionCollector.return_value],
-            self.config.get(sections[0], 'service').split(','),
-            self.config.get(sections[0], 'topics').split(','),
-            self.create_publisher_from_dict_config.return_value,
-            duration=self.config.getfloat(sections[0], 'duration'),
-            publish_topic=self.config.get(sections[0], 'publish_topic'),
-            nameserver=self.config.get(sections[0], 'nameserver'),
-            publish_message_after_each_reception=self.config.get(sections[0], 'publish_message_after_each_reception'))
-        assert pt_call in self.PostTrollTrigger.mock_calls
-        self.PostTrollTrigger.return_value.start.assert_called_once()
-        self.WatchDogTrigger.assert_not_called()
->>>>>>> 717fdd0e
 
         services = self.config.get(section, 'service').split(',')
         topics = self.config.get(section, 'topics').split(',')
         duration = self.config.getfloat(section, 'duration')
         nameserver = self.config.get(section, 'nameserver')
 
-<<<<<<< HEAD
         self.NSSubscriber.assert_called_once_with(services, topics, True, nameserver=nameserver)
 
         assert trigger.duration == duration
@@ -252,10 +216,6 @@
         timeliness = dt.timedelta(minutes=self.config.getint(section, "timeliness"))
         duration = dt.timedelta(seconds=12, microseconds=300000)
         self._check_region_collectors(trigger, section, timeliness, duration)
-=======
-        # A publisher is created with composed name and started
-        assert_create_publisher_from_dict_config(sections, 0, None, self.create_publisher_from_dict_config)
->>>>>>> 717fdd0e
 
     def test_init_polling_observer(self):
         """Test initialization of GeographicGatherer for watchdog trigger as 'PollingObserver'."""
@@ -265,18 +225,7 @@
         opts = FakeOpts([section])
         gatherer = GeographicGatherer(self.config, opts)
 
-<<<<<<< HEAD
         self._watchdog_test(section, gatherer)
-=======
-        self._watchdog_test(
-            sections,
-            gatherer,
-            self.create_publisher_from_dict_config,
-            self.PostTrollTrigger,
-            self.WatchDogTrigger,
-            self.RegionCollector,
-        )
->>>>>>> 717fdd0e
 
     def test_init_observer(self):
         """Test initialization of GeographicGatherer for watchdog trigger as 'Observer'."""
@@ -286,31 +235,10 @@
         opts = FakeOpts([section])
         gatherer = GeographicGatherer(self.config, opts)
 
-<<<<<<< HEAD
         self._watchdog_test(section, gatherer)
 
     def _watchdog_test(self, section, gatherer):
         trigger = self._check_one_trigger(gatherer, section)
-=======
-        self._watchdog_test(
-            sections,
-            gatherer,
-            self.create_publisher_from_dict_config,
-            self.PostTrollTrigger,
-            self.WatchDogTrigger,
-            self.RegionCollector,
-        )
-
-    def _watchdog_test(self,
-                       sections,
-                       gatherer,
-                       create_publisher_from_dict_config,
-                       PostTrollTrigger,
-                       WatchDogTrigger,
-                       RegionCollector,
-                       ):
-        from pyresample import parse_area_file
->>>>>>> 717fdd0e
 
         # The PollingObserver is configured, so only WatchDogTrigger should've been called
         assert isinstance(trigger, FakeWatchDogTrigger)
@@ -324,22 +252,7 @@
             from watchdog.observers.polling import PollingObserver
             assert isinstance(trigger.wdp.observer, PollingObserver)
 
-<<<<<<< HEAD
         self._check_trigger_publishing_info(trigger, section)
-=======
-        # The PollingObserver is configured, so only WatchDogTrigger should've been called
-        WatchDogTrigger.assert_called_once()
-        pt_call = call(
-            [RegionCollector.return_value, RegionCollector.return_value],
-            self.config,
-            ['pattern'],
-            self.config.get(sections[0], 'watcher'),
-            create_publisher_from_dict_config.return_value,
-            publish_topic=self.config.get(sections[0], 'publish_topic'))
-        assert pt_call in WatchDogTrigger.mock_calls
-        WatchDogTrigger.return_value.start.assert_called_once()
-        PostTrollTrigger.assert_not_called()
->>>>>>> 717fdd0e
 
         assert trigger.start_called
 
@@ -348,16 +261,12 @@
         self._check_region_collectors(trigger, section, timeliness, duration)
 
     def _check_trigger_publishing_info(self, trigger, section):
-        assert trigger.publisher == self.publisher.NoisyPublisher.return_value
+        assert trigger.publisher == self.create_publisher_from_dict_config.return_value
         assert trigger.publish_topic == self.config.get(section, 'publish_topic')
         self._check_publisher_no_args([section])
 
     def _check_publisher_no_args(self, sections):
-        # A publisher is created with composed name and started
-<<<<<<< HEAD
-        self.publisher.NoisyPublisher.assert_called_once_with('gatherer_' + '_'.join(sections), port=0,
-                                                              nameservers=None)
-        self.publisher.NoisyPublisher.return_value.start.assert_called_once()
+        assert_create_publisher_from_dict_config(sections, 0, None, self.create_publisher_from_dict_config)
 
     def _check_one_trigger(self, gatherer, section):
         # There's one trigger
@@ -366,9 +275,6 @@
         # All the other sections should've been removed
         assert self.config.sections()[0] == section
         return trigger
-=======
-        assert_create_publisher_from_dict_config(sections, 0, None, create_publisher_from_dict_config)
->>>>>>> 717fdd0e
 
     def test_init_all_sections(self):
         """Test initialization of GeographicGatherer with all defined sections."""
@@ -388,16 +294,8 @@
         assert isinstance(gatherer.triggers[3], FakeWatchDogTrigger)
 
         # N regions for each section
-<<<<<<< HEAD
         assert all(len(trigger.collectors) == num_regions for trigger in gatherer.triggers)
 
-        self.publisher.NoisyPublisher.assert_called_once_with(
-            'gatherer',
-            port=9999,
-            nameservers=['nameserver_a', 'nameserver_b'])
-        self.publisher.NoisyPublisher.return_value.start.assert_called_once()
-=======
-        assert self.RegionCollector.call_count == num_sections * len(self.config.get("DEFAULT", "regions").split())
         expected = {
             'name': 'gatherer',
             'port': 9999,
@@ -415,5 +313,4 @@
         'nameservers': nameservers,
     }
     func.assert_called_once_with(expected)
-    func.return_value.start.assert_called_once()
->>>>>>> 717fdd0e
+    func.return_value.start.assert_called_once()
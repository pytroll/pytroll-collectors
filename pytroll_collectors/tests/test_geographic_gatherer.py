--- conflicted
+++ resolved
@@ -86,15 +86,8 @@
             'pytroll_collectors.geographic_gatherer.WatchDogTrigger')
         self.PostTrollTrigger = self._patch_and_add_cleanup(
             'pytroll_collectors.geographic_gatherer.PostTrollTrigger')
-<<<<<<< HEAD
-        self.get_area_def = self._patch_and_add_cleanup(
-            'pytroll_collectors.geographic_gatherer.get_area_def', new=fake_get_area_def)
         self.create_publisher_from_dict_config = self._patch_and_add_cleanup(
             'pytroll_collectors.geographic_gatherer.create_publisher_from_dict_config')
-=======
-        self.publisher = self._patch_and_add_cleanup(
-            'pytroll_collectors.geographic_gatherer.publisher')
->>>>>>> dc0770cd
 
     def _patch_and_add_cleanup(self, item, new=DEFAULT):
         patcher = patch(item, new=new)
@@ -249,7 +242,6 @@
         gatherer = GeographicGatherer(self.config, opts)
 
         self._watchdog_test(
-<<<<<<< HEAD
             sections,
             gatherer,
             self.create_publisher_from_dict_config,
@@ -266,13 +258,6 @@
                        WatchDogTrigger,
                        RegionCollector,
                        ):
-=======
-            sections, gatherer, self.publisher, self.PostTrollTrigger, self.WatchDogTrigger, self.RegionCollector)
-
-    def _watchdog_test(self, sections, gatherer, publisher, PostTrollTrigger, WatchDogTrigger, RegionCollector):
-        from pyresample import parse_area_file
-
->>>>>>> dc0770cd
         # There's one trigger
         assert len(gatherer.triggers) == 1
 

--- conflicted
+++ resolved
@@ -488,19 +488,17 @@
         self.assertEqual(res['b'], 2)
         self.assertEqual(res['c'], 3)
 
-<<<<<<< HEAD
+        # Keep 'a' from parsed metadata configured for one of more patterns
+        res = copy_metadata(mda, msg, local_keep_parsed_keys=['a'])
+        self.assertEqual(res['a'], 1)
+        self.assertEqual(res['b'], 2)
+        self.assertEqual(res['c'], 3)
+
     def test_publish_service_name(self):
         """Test publish service name. Need to be equal each time"""
         col = self.msg0deg_iodc
         publish_service_name = col._generate_publish_service_name()
         self.assertEqual(publish_service_name, "segment_gatherer_iodc_msg")
-=======
-        # Keep 'a' from parsed metadata configured for one of more patterns
-        res = copy_metadata(mda, msg, local_keep_parsed_keys=['a'])
-        self.assertEqual(res['a'], 1)
-        self.assertEqual(res['b'], 2)
-        self.assertEqual(res['c'], 3)
->>>>>>> 0984183b
 
 
 def suite():

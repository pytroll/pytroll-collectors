#!/usr/bin/env python
# -*- coding: utf-8 -*-

# Copyright (c) 2018 PyTroll team

# Author(s):

#   panu.lahtinen@fmi.fi

# This program is free software: you can redistribute it and/or modify
# it under the terms of the GNU General Public License as published by
# the Free Software Foundation, either version 3 of the License, or
# (at your option) any later version.

# This program is distributed in the hope that it will be useful,
# but WITHOUT ANY WARRANTY; without even the implied warranty of
# MERCHANTABILITY or FITNESS FOR A PARTICULAR PURPOSE.  See the
# GNU General Public License for more details.

# You should have received a copy of the GNU General Public License
# along with this program.  If not, see <http://www.gnu.org/licenses/>.

"""Unit testing for segment gatherer."""

import unittest
import datetime as dt
import os
import os.path
import logging

from pytroll_collectors.segments import SegmentGatherer, ini_to_dict
from pytroll_collectors.helper_functions import read_yaml

from pytroll_collectors.segments import (SLOT_NOT_READY,
                                         SLOT_NONCRITICAL_NOT_READY,
                                         SLOT_READY,
                                         SLOT_READY_BUT_WAIT_FOR_MORE,
                                         SLOT_OBSOLETE_TIMEOUT)


THIS_DIR = os.path.dirname(os.path.abspath(__file__))
CONFIG_SINGLE = read_yaml(os.path.join(THIS_DIR, "data/segments_single.yaml"))
CONFIG_DOUBLE = read_yaml(os.path.join(THIS_DIR, "data/segments_double.yaml"))
CONFIG_NO_SEG = read_yaml(os.path.join(THIS_DIR,
                                       "data/segments_double_no_segments.yaml"))
CONFIG_INI = ini_to_dict(os.path.join(THIS_DIR, "data/segments.ini"), "msg")
CONFIG_INI_NO_SEG = ini_to_dict(os.path.join(THIS_DIR, "data/segments.ini"),
                                "goes16")
CONFIG_INI_HIMAWARI = ini_to_dict(os.path.join(THIS_DIR, "data/segments.ini"),
                                  "himawari-8")


class TestSegmentGatherer(unittest.TestCase):
    """Tests for the segment gatherer."""

    def setUp(self):
        """Set up the testing."""
        self.mda_msg0deg = {"segment": "EPI", "uid": "H-000-MSG3__-MSG3________-_________-EPI______-201611281100-__", "platform_shortname": "MSG3", "start_time": dt.datetime(2016, 11, 28, 11, 0, 0), "nominal_time": dt.datetime(  # noqa
            2016, 11, 28, 11, 0, 0), "uri": "/home/lahtinep/data/satellite/geo/msg/H-000-MSG3__-MSG3________-_________-EPI______-201611281100-__", "platform_name": "Meteosat-10", "channel_name": "", "path": "", "sensor": ["seviri"], "hrit_format": "MSG3"}  # noqa

        self.mda_iodc = {"segment": "EPI", "uid": "H-000-MSG2__-MSG2_IODC___-_________-EPI______-201611281100-__", "platform_shortname": "MSG2", "start_time": dt.datetime(2016, 11, 28, 11, 0, 0), "nominal_time": dt.datetime(  # noqa
            2016, 11, 28, 11, 0, 0), "uri": "/home/lahtinep/data/satellite/geo/msg/H-000-MSG2__-MSG2_IODC___-_________-EPI______-201611281100-__", "platform_name": "Meteosat-9", "channel_name": "", "path": "", "sensor": ["seviri"]}  # noqa

        self.mda_pps = {"end_tenths": 4, "uid": "S_NWC_CMA_metopb_28538_20180319T0955387Z_20180319T1009544Z.nc", "platform_shortname": "metopb", "start_time": dt.datetime(2018, 3, 19, 9, 55, 0), "start_tenths": 7, "orbit_number": 28538, "uri":  # noqa
                        "/home/lahtinep/data/satellite/hrpt-pps/S_NWC_CMA_metopb_28538_20180319T0955387Z_20180319T1009544Z.nc", "start_seconds": 38, "platform_name": "Metop-B", "end_seconds": 54, "end_time": dt.datetime(2018, 3, 19, 10, 9, 0), "path": "", "sensor": ["avhrr/3"]}  # noqa

        self.mda_hrpt = {"uid": "hrpt_metop01_20180319_0955_28538.l1b", "platform_shortname": "metop01", "start_time": dt.datetime(2018, 3, 19, 9, 55, 0), "orbit_number":  # noqa
                         28538, "uri": "/home/lahtinep/data/satellite/new/hrpt_metop01_20180319_0955_28538.l1b", "platform_name": "Metop-B", "path": "", "sensor": ["avhrr/3"]}  # noqa

        self.mda_goes16 = {"uid": "OR_ABI-L1b-RadF-M3C08_G16_s20190320600324_e20190320611091_c20190320611138.nc",
                           "creation_time": "20190320611138",
                           "start_time": dt.datetime(2019, 2, 1, 6, 0, 0),
                           "area_code": "F", "mission_id": "ABI", "path": "",
                           "system_environment": "OR", "scan_mode": "M3",
                           "uri": "/path/OR_ABI-L1b-RadF-M3C08_G16_s20190320600324_e20190320611091_c20190320611138.nc",
                           "start_seconds": dt.datetime(1900, 1, 1, 0, 0, 32, 400000),
                           "platform_name": "GOES-16",
                           "end_time": dt.datetime(2019, 2, 1, 6, 11, 9, 100000),
                           "orig_platform_name": "G16", "dataset_name": "Rad",
                           "sensor": ["abi"], "channel": "C08"}

        self.msg0deg = SegmentGatherer(CONFIG_SINGLE)
        self.msg0deg_iodc = SegmentGatherer(CONFIG_DOUBLE)
        self.hrpt_pps = SegmentGatherer(CONFIG_NO_SEG)
        self.msg_ini = SegmentGatherer(CONFIG_INI)
        self.goes_ini = SegmentGatherer(CONFIG_INI_NO_SEG)
        self.himawari_ini = SegmentGatherer(CONFIG_INI_HIMAWARI)

    def test_init(self):
        """Test init."""
        self.assertTrue(self.msg0deg._config == CONFIG_SINGLE)
        self.assertTrue(self.msg0deg._subject is None)
        self.assertEqual(list(self.msg0deg._patterns.keys()), ['msg'])
        self.assertEqual(list(self.msg0deg._parsers.keys()), ['msg'])
        self.assertEqual(len(self.msg0deg.slots.keys()), 0)
        self.assertEqual(self.msg0deg.time_name, 'start_time')
        self.assertFalse(self.msg0deg._loop)
        self.assertEqual(self.msg0deg._time_tolerance, 30)
        self.assertEqual(self.msg0deg._timeliness.total_seconds(), 10)
        self.assertEqual(self.msg0deg._listener, None)
        self.assertEqual(self.msg0deg._publisher, None)

        # Tests using two filesets start_time_pattern
        self.assertTrue('start_time_pattern' in self.msg0deg_iodc._patterns['msg'])
        self.assertTrue('_start_time_pattern' in self.msg0deg_iodc._patterns['msg'])
        self.assertTrue('start_time_pattern' in self.msg0deg_iodc._patterns['iodc'])
        self.assertTrue('_start_time_pattern' in self.msg0deg_iodc._patterns['iodc'])

    def test_init_data(self):
        """Test initializing the data."""
        mda = self.mda_msg0deg.copy()
        self.msg0deg._init_data(mda)

        slot_str = str(mda["start_time"])
        self.assertEqual(list(self.msg0deg.slots.keys())[0], slot_str)
        slot = self.msg0deg.slots[slot_str]
        for key in mda:
            self.assertEqual(slot['metadata'][key], mda[key])
        self.assertEqual(slot['timeout'], None)
        self.assertEqual(slot['msg']['is_critical_set'],
                         CONFIG_SINGLE['patterns']['msg']['is_critical_set'])
        self.assertTrue('critical_files' in slot['msg'])
        self.assertTrue('wanted_files' in slot['msg'])
        self.assertTrue('all_files' in slot['msg'])
        self.assertTrue('received_files' in slot['msg'])
        self.assertTrue('delayed_files' in slot['msg'])
        self.assertTrue('missing_files' in slot['msg'])
        self.assertEqual(slot['msg']['files_till_premature_publish'], -1)

        self.assertEqual(len(slot['msg']['critical_files']), 2)
        self.assertEqual(len(slot['msg']['wanted_files']), 10)
        self.assertEqual(len(slot['msg']['all_files']), 10)

        # Tests using two filesets
        self.msg0deg_iodc._init_data(mda)
        slot = self.msg0deg_iodc.slots[slot_str]
        self.assertTrue('collection' in slot['metadata'])
        for key in self.msg0deg_iodc._patterns:
            self.assertTrue('dataset' in slot['metadata']['collection'][key])
            self.assertTrue('sensor' in slot['metadata']['collection'][key])

        # Test using .ini config
        self.msg_ini._init_data(mda)
        slot = self.msg_ini.slots[slot_str]
        self.assertEqual(len(slot['msg']['critical_files']), 2)
        self.assertEqual(len(slot['msg']['wanted_files']), 38)
        self.assertEqual(len(slot['msg']['all_files']), 114)

    def test_compose_filenames(self):
        """Test composing the filenames."""
        mda = self.mda_msg0deg.copy()
        self.msg0deg._init_data(mda)
        slot_str = str(mda["start_time"])
        fname_set = self.msg0deg._compose_filenames(
            'msg', slot_str,
            self.msg0deg._config['patterns']['msg']['critical_files'])
        self.assertTrue(fname_set, set)
        self.assertEqual(len(fname_set), 2)
        self.assertTrue("H-000-MSG3__-MSG3________-_________-PRO______-201611281100-__" in fname_set)
        self.assertTrue("H-000-MSG3__-MSG3________-_________-EPI______-201611281100-__" in fname_set)
        fname_set = self.msg0deg._compose_filenames('msg', slot_str, None)
        self.assertEqual(len(fname_set), 0)
        # Check that MSG segments can be given as range, and the
        # result is same as with explicit segment names
        fname_set_range = self.msg0deg._compose_filenames(
            'msg', slot_str,
            self.msg0deg._config['patterns']['msg']['wanted_files'])
        fname_set_explicit = self.msg0deg._compose_filenames(
            'msg', slot_str,
            self.msg0deg._config['patterns']['msg']['all_files'])
        self.assertEqual(len(fname_set_range), len(fname_set_explicit))
        self.assertEqual(len(fname_set_range.difference(fname_set_explicit)), 0)

        # Tests using filesets with no segments
        mda = self.mda_hrpt.copy()
        self.hrpt_pps._init_data(mda)
        slot_str = str(mda["start_time"])
        fname_set = self.hrpt_pps._compose_filenames(
            'hrpt', slot_str,
            self.hrpt_pps._config['patterns']['hrpt']['critical_files'])
        self.assertEqual(len(fname_set), 1)
        self.assertTrue("hrpt_*_20180319_0955_28538.l1b" in fname_set)
        fname_set = self.hrpt_pps._compose_filenames(
            'pps', slot_str,
            self.hrpt_pps._config['patterns']['pps']['critical_files'])
        self.assertEqual(len(fname_set), 1)
        self.assertTrue(
            "S_NWC_CMA_*_28538_20180319T0955???Z_????????T???????Z.nc" in fname_set)

        # Tests using filesets with no segments, INI config
        mda = self.mda_goes16.copy()
        self.goes_ini._init_data(mda)
        slot_str = str(mda["start_time"])
        fname_set = self.goes_ini._compose_filenames(
            'goes16', slot_str,
            self.goes_ini._config['patterns']['goes16']['critical_files'])
        self.assertEqual(len(fname_set), 0)

    def test_set_logger(self):
        """Test setting the logger."""
        logger = logging.getLogger('foo')
        self.msg0deg.set_logger(logger)
        self.assertTrue(logger is self.msg0deg.logger)

    def test_update_timeout(self):
        """Test updating the timeout."""
        mda = self.mda_msg0deg.copy()
        slot_str = str(mda["start_time"])
        self.msg0deg._init_data(mda)
        now = dt.datetime.utcnow()
        self.msg0deg.update_timeout(slot_str)
        diff = self.msg0deg.slots[slot_str]['timeout'] - now
        self.assertAlmostEqual(diff.total_seconds(), 10.0, places=3)

    def test_slot_ready(self):
        """Test if a slot is ready."""
        mda = self.mda_msg0deg.copy()
        slot_str = str(mda["start_time"])
        self.msg0deg._init_data(mda)
        func = self.msg0deg.slot_ready
        self.assertTrue(self.msg0deg.slots[slot_str]['timeout'] is None)
        res = func(slot_str)
        self.assertEqual(res, SLOT_NOT_READY)
        self.assertTrue(self.msg0deg.slots[slot_str]['timeout'] is not None)
        # TODO

    def test_get_collection_status(self):
        """Test getting the collection status."""
        mda = self.mda_msg0deg.copy()
        slot_str = str(mda["start_time"])

        now = dt.datetime.utcnow()
        future = now + dt.timedelta(minutes=1)
        past = now - dt.timedelta(minutes=1)
        func = self.msg0deg.get_collection_status

        status = {}
        self.assertEqual(func(status, future, slot_str), SLOT_NOT_READY)

        status = {'foo': SLOT_NOT_READY}
        self.assertEqual(func(status, past, slot_str), SLOT_OBSOLETE_TIMEOUT)
        self.assertEqual(func(status, future, slot_str), SLOT_NOT_READY)

        status = {'foo': SLOT_NONCRITICAL_NOT_READY}
        self.msg0deg.slots[slot_str] = {'foo': {'received_files': [0, 1]}}
        self.assertEqual(func(status, past, slot_str), SLOT_READY)
        self.assertEqual(func(status, future, slot_str),
                         SLOT_NONCRITICAL_NOT_READY)

        status = {'foo': SLOT_READY}
        self.assertEqual(func(status, past, slot_str), SLOT_READY)
        self.assertEqual(func(status, future, slot_str), SLOT_READY)

        status = {'foo': SLOT_READY_BUT_WAIT_FOR_MORE}
        self.assertEqual(func(status, past, slot_str), SLOT_READY)
        self.assertEqual(func(status, future, slot_str),
                         SLOT_READY_BUT_WAIT_FOR_MORE)

        # More than one fileset

        status = {'foo': SLOT_NOT_READY, 'bar': SLOT_NOT_READY}
        self.assertEqual(func(status, past, slot_str), SLOT_OBSOLETE_TIMEOUT)
        self.assertEqual(func(status, future, slot_str), SLOT_NOT_READY)

        status = {'foo': SLOT_NOT_READY, 'bar': SLOT_NONCRITICAL_NOT_READY}
        self.assertEqual(func(status, past, slot_str), SLOT_OBSOLETE_TIMEOUT)
        self.assertEqual(func(status, future, slot_str), SLOT_NOT_READY)

        status = {'foo': SLOT_NOT_READY, 'bar': SLOT_READY}
        self.assertEqual(func(status, past, slot_str), SLOT_OBSOLETE_TIMEOUT)
        self.assertEqual(func(status, future, slot_str), SLOT_NOT_READY)

        status = {'foo': SLOT_NOT_READY, 'bar': SLOT_READY_BUT_WAIT_FOR_MORE}
        self.assertEqual(func(status, past, slot_str), SLOT_OBSOLETE_TIMEOUT)
        self.assertEqual(func(status, future, slot_str), SLOT_NOT_READY)

        status = {'foo': SLOT_NONCRITICAL_NOT_READY,
                  'bar': SLOT_NONCRITICAL_NOT_READY}
        self.assertEqual(func(status, past, slot_str), SLOT_READY)
        self.assertEqual(func(status, future, slot_str),
                         SLOT_NONCRITICAL_NOT_READY)

        status = {'foo': SLOT_NONCRITICAL_NOT_READY, 'bar': SLOT_READY}
        self.assertEqual(func(status, past, slot_str), SLOT_READY)
        self.assertEqual(func(status, future, slot_str),
                         SLOT_NONCRITICAL_NOT_READY)

        status = {'foo': SLOT_NONCRITICAL_NOT_READY,
                  'bar': SLOT_READY_BUT_WAIT_FOR_MORE}
        self.assertEqual(func(status, past, slot_str), SLOT_READY)
        self.assertEqual(func(status, future, slot_str),
                         SLOT_NONCRITICAL_NOT_READY)

        status = {'foo': SLOT_READY, 'bar': SLOT_READY}
        self.assertEqual(func(status, past, slot_str), SLOT_READY)
        self.assertEqual(func(status, future, slot_str), SLOT_READY)

        status = {'foo': SLOT_READY, 'bar': SLOT_READY_BUT_WAIT_FOR_MORE}
        self.assertEqual(func(status, past, slot_str), SLOT_READY)
        self.assertEqual(func(status, future, slot_str),
                         SLOT_READY_BUT_WAIT_FOR_MORE)

        status = {'foo': SLOT_READY_BUT_WAIT_FOR_MORE,
                  'bar': SLOT_READY_BUT_WAIT_FOR_MORE}
        self.assertEqual(func(status, past, slot_str), SLOT_READY)
        self.assertEqual(func(status, future, slot_str),
                         SLOT_READY_BUT_WAIT_FOR_MORE)

    def test_add_file(self):
        """Test adding a file."""
        # Single fileset
        msg_data = self.mda_msg0deg.copy()
        col = self.msg0deg
        col._init_data(msg_data)
        time_slot = list(col.slots.keys())[0]
        key = list(CONFIG_SINGLE['patterns'].keys())[0]
        mda = col._parsers[key].parse(msg_data['uid'])
        res = col.add_file(time_slot, key, mda, msg_data)
        self.assertTrue(res is None)
        self.assertEqual(len(col.slots[time_slot][key]['received_files']), 1)
        meta = col.slots[time_slot]['metadata']
        self.assertEqual(len(meta['dataset']), 1)
        self.assertTrue('uri' in meta['dataset'][0])
        self.assertTrue('uid' in meta['dataset'][0])

        # Two filesets
        msg_data = {'msg': self.mda_msg0deg.copy(), 'iodc': self.mda_iodc.copy()}
        col = self.msg0deg_iodc
        col._init_data(msg_data['msg'])
        time_slot = str(msg_data['msg']['start_time'])
        i = 0
        for key in CONFIG_DOUBLE['patterns']:
            mda = col._parsers[key].parse(msg_data[key]['uid'])
            res = col.add_file(time_slot, key, mda, msg_data[key])
            self.assertTrue(res is None)
            self.assertEqual(len(col.slots[time_slot][key]['received_files']),
                             1)
            meta = col.slots[time_slot]['metadata']
            self.assertEqual(len(meta['collection'][key]['dataset']), 1)
            self.assertTrue('uri' in meta['collection'][key]['dataset'][0])
            self.assertTrue('uid' in meta['collection'][key]['dataset'][0])
            i += 1

        # Two filesets without segments
        msg_data = {'hrpt': self.mda_hrpt.copy(),
                    'pps': self.mda_pps.copy()}
        col = self.hrpt_pps
        col._init_data(msg_data['hrpt'])
        time_slot = str(msg_data['hrpt']['start_time'])
        i = 0
        for key in CONFIG_NO_SEG['patterns']:
            mda = col._parsers[key].parse(msg_data[key]['uid'])
            res = col.add_file(time_slot, key, mda, msg_data[key])
            self.assertTrue(res is None)
            self.assertEqual(len(col.slots[time_slot][key]['received_files']),
                             1)
            meta = col.slots[time_slot]['metadata']
            self.assertEqual(len(meta['collection'][key]['dataset']), 1)
            i += 1

    def test_ini_to_dict(self):
        """Test ini conversion to dict."""
        config = ini_to_dict(os.path.join(THIS_DIR, "data/segments.ini"), "msg")
        self.assertTrue('patterns' in config)
        self.assertTrue('posttroll' in config)
        self.assertTrue('time_tolerance' in config)
        self.assertTrue('timeliness' in config)
        self.assertTrue('num_files_premature_publish' in config)

        self.assertTrue('topics' in config['posttroll'])
        self.assertTrue('nameservers' in config['posttroll'])
        self.assertTrue('addresses' in config['posttroll'])
        self.assertTrue('topics' in config['posttroll'])
        self.assertTrue('publish_port' in config['posttroll'])
        self.assertTrue('publish_topic' in config['posttroll'])

        self.assertTrue('msg' in config['patterns'])
        self.assertTrue('pattern' in config['patterns']['msg'])
        self.assertTrue('critical_files' in config['patterns']['msg'])
        self.assertTrue('wanted_files' in config['patterns']['msg'])
        self.assertTrue('all_files' in config['patterns']['msg'])
        self.assertTrue('is_critical_set' in config['patterns']['msg'])
        self.assertTrue('variable_tags' in config['patterns']['msg'])

<<<<<<< HEAD
    def test_check_schedule_time(self):
        """Test Check Schedule Time."""
        import datetime

        hour = self.msg0deg_iodc._patterns['msg']['_start_time_pattern']
        self.assertTrue(self.msg0deg.check_schedule_time(hour, datetime.time(9, 0)))
        self.assertFalse(self.msg0deg.check_schedule_time(hour, datetime.time(9, 30)))
        self.assertFalse(self.msg0deg.check_schedule_time(hour, datetime.time(23, 0)))
        hour = self.msg0deg_iodc._patterns['iodc']['_start_time_pattern']
        self.assertTrue(self.msg0deg.check_schedule_time(hour, datetime.time(4, 15)))
        self.assertFalse(self.msg0deg.check_schedule_time(hour, datetime.time(4, 30)))
        self.assertFalse(self.msg0deg.check_schedule_time(hour, datetime.time(11, 0)))
=======
    def test_floor_time(self):
        """Test that flooring the time to set minutes work."""
        parser = self.himawari_ini._parsers['himawari-8']
        mda = parser.parse("IMG_DK01IR4_201712081129_010")
        self.assertEqual(mda['start_time'].minute, 29)
        mda2 = self.himawari_ini._floor_time(mda.copy())
        self.assertEqual(mda2['start_time'].minute, 20)
        self.himawari_ini._group_by_minutes = 15
        mda2 = self.himawari_ini._floor_time(mda.copy())
        self.assertEqual(mda2['start_time'].minute, 15)
        self.himawari_ini._group_by_minutes = 2
        mda2 = self.himawari_ini._floor_time(mda.copy())
        self.assertEqual(mda2['start_time'].minute, 28)

    def test_copy_metadata(self):
        """Test combining metadata from a message and parsed from filename."""
        from pytroll_collectors.segments import copy_metadata
        try:
            from unittest import mock
        except ImportError:
            import mock

        mda = {'a': 1, 'b': 2}
        msg = mock.MagicMock()
        msg.data = {'a': 2, 'c': 3}

        res = copy_metadata(mda, msg)
        self.assertEqual(res['a'], 2)
        self.assertEqual(res['b'], 2)
        self.assertEqual(res['c'], 3)

        # Keep 'a' from parsed metadata
        res = copy_metadata(mda, msg, keep_parsed_keys=['a'])
        self.assertEqual(res['a'], 1)
        self.assertEqual(res['b'], 2)
        self.assertEqual(res['c'], 3)
>>>>>>> 27e699ea


def suite():
    """Test suite for test_trollduction."""
    loader = unittest.TestLoader()
    mysuite = unittest.TestSuite()
    mysuite.addTest(loader.loadTestsFromTestCase(TestSegmentGatherer))

    return mysuite


if __name__ == "__main__":
    unittest.TextTestRunner(verbosity=2).run(suite())<|MERGE_RESOLUTION|>--- conflicted
+++ resolved
@@ -382,7 +382,7 @@
         self.assertTrue('is_critical_set' in config['patterns']['msg'])
         self.assertTrue('variable_tags' in config['patterns']['msg'])
 
-<<<<<<< HEAD
+
     def test_check_schedule_time(self):
         """Test Check Schedule Time."""
         import datetime
@@ -395,7 +395,7 @@
         self.assertTrue(self.msg0deg.check_schedule_time(hour, datetime.time(4, 15)))
         self.assertFalse(self.msg0deg.check_schedule_time(hour, datetime.time(4, 30)))
         self.assertFalse(self.msg0deg.check_schedule_time(hour, datetime.time(11, 0)))
-=======
+
     def test_floor_time(self):
         """Test that flooring the time to set minutes work."""
         parser = self.himawari_ini._parsers['himawari-8']
@@ -432,7 +432,6 @@
         self.assertEqual(res['a'], 1)
         self.assertEqual(res['b'], 2)
         self.assertEqual(res['c'], 3)
->>>>>>> 27e699ea
 
 
 def suite():

--- conflicted
+++ resolved
@@ -167,12 +167,8 @@
         self._posttroll_message = posttroll_message
         self.metadata = pattern.parser.parse(self.message_data)
         self._time_name = self.pattern.time_name
-<<<<<<< HEAD
         self._adjust_time_by_flooring()
         self.slot_time = None  # Might differ by tolerance (s) from time_name
-=======
-        self.adjust_time_by_flooring()
->>>>>>> 9035f176
 
     @property
     def id_time(self):

--- conflicted
+++ resolved
@@ -381,19 +381,7 @@
     def _add_file_info_to_metadata(self, metadata, message):
         msg_data = message.message_data
         if message.type == 'file':
-<<<<<<< HEAD
-            url_parts = urlparse(message.message_data["uri"])
-            if url_parts.scheme in ["", "file"]:
-                uri = urlparse(msg_data['uri']).path
-            elif url_parts.scheme in "s3":
-                uri = message.message_data["uri"]
-            else:
-                logging.warning("Unknown sceme in incomming message: %s", url_parts.scheme)
-            uid = msg_data['uid']
-            metadata['dataset'].append({'uri': uri, 'uid': uid})
-=======
             metadata['dataset'].append({'uri': msg_data['uri'], 'uid': msg_data['uid']})
->>>>>>> 87539815
         elif message.type == 'dataset':
             metadata['dataset'].extend(message.message_data['dataset'])
         else:

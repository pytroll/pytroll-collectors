#!/usr/bin/env python
# -*- coding: utf-8 -*-
#
<<<<<<< HEAD
# Copyright (c) 2012 - 2023 Pytroll developers
=======
# Copyright (c) 2012 - 2022 Pytroll developers
>>>>>>> e3b9abc5
#
# Author(s):
#
#   Martin Raspaud <martin.raspaud@smhi.se>
#   Janne Kotro <janne.kotro@fmi.fi>
#   Panu Lahtinen <panu.lahtinen@fmi.fi>
#
# This program is free software: you can redistribute it and/or modify
# it under the terms of the GNU General Public License as published by
# the Free Software Foundation, either version 3 of the License, or
# (at your option) any later version.
#
# This program is distributed in the hope that it will be useful,
# but WITHOUT ANY WARRANTY; without even the implied warranty of
# MERCHANTABILITY or FITNESS FOR A PARTICULAR PURPOSE.  See the
# GNU General Public License for more details.
#
# You should have received a copy of the GNU General Public License
# along with this program.  If not, see <http://www.gnu.org/licenses/>.

"""Receiver for 2met messages, through zeromq.

Outputs messages with the following metadata:
- satellite
- format
- start_time
- end_time
- filename
- uri
- type
- orbit_number
- [instrument, number]

"""
import logging
import os
import socket
import xml.etree.ElementTree as etree
from datetime import datetime, timedelta
from time import sleep
from urllib.parse import SplitResult, urlsplit, urlunsplit

from posttroll.message import Message
from posttroll.publisher import Publish
from pytroll_collectors.helper_functions import is_uri_on_server

logger = logging.getLogger(__name__)

JPSS_INSTRUMENTS_FROM_FILENAMES = {"RATMS-RNSCA_": "atms",
                                   "RCRIS-RNSCA_": "cris",
                                   "RNSCA-RVIRS_": "viirs",
                                   "RATMS_": "atms",
                                   "RCRIS_": "cris"}
JPSS_PLATFORM_NAME = {'npp': 'Suomi-NPP',
                      'jpss1': 'NOAA-20',
                      'noaa20': 'NOAA-20',
                      'j01': 'NOAA-20',
                      'j02': 'NOAA-21'}

SCISYS_NAMES = {'Suomi-NPP': 'NPP',
                'NOAA-20': 'NOAA 20',
                'NOAA-21': 'NOAA 21'}


class TwoMetMessage(object):
    """Interperter for 2met! messages."""

    def __init__(self, mstring=None):
        """Init the message."""
        self._id = 0
        self._type = ""
        self._time = datetime.utcnow()
        self.body = ''
        if mstring is not None:
            self._decode(mstring.strip())
        self._attrs = {}

    def _internal_decode(self, mstring):
        """Decode 2met! messages, internal format."""
        dummy, content = mstring.split("[", 1)
        content = content.rsplit("]", 1)[0]
        dic = dict((item.split("=", 1) for item in content.split(", ", 3)))
        self._id = eval(dic["ID"])
        self._time = datetime.strptime(
            eval(dic["time"]), "%d %m %Y - %H:%M:%S")
        try:
            self.body = eval(dic["body"])
        except SyntaxError:
            self.body = str(dic["body"])
        self._type = eval(dic["type"])

    def _xml_decode(self, mstring):
        """Decode xml 2met! messages."""
        root = etree.fromstring(mstring)
        self._attrs = dict(root.items())

        self._id = int(root.get("sequence"))
        self._type = root.get("type")
        self._time = datetime.strptime(root.get("timestamp"),
                                       "%Y-%m-%dT%H:%M:%S")
        for child in root:
            if child.tag == "body":
                self.body = child.text

    def _decode(self, mstring):
        """Decode 2met! messages."""
        if mstring.startswith("Message["):
            self._internal_decode(mstring)
        elif mstring.startswith("<message"):
            try:
                self._xml_decode(mstring)
            except Exception:
                logger.exception("Spurious message! %s", str(mstring))
        else:
            logger.warning("Don't know how to decode message: %s",
                           str(mstring))


def pass_name(utctime, satellite):
    """Construct a unique pass name from a risetime and a satellite name."""
    # return utctime.strftime("%Y%m%dT%H%M%S") + "_".join(satellite.split(" "))
    return utctime, "_".join(satellite.split(" "))


class PassRecorder(dict):
    """Recorder for passes."""

    def iter(self):
        """Return an iterator over the passes."""
        if hasattr(self, 'iteritems'):
            return self.iteritems()  # noqa
        else:
            return self.items()

    def get(self, key, default=None):
        """Get a pass."""
        utctime, satellite = key
        for (rectime, recsat), val in self.iter():
            if (recsat == satellite and
                (abs(rectime - utctime)).seconds < 30 * 60 and
                    (abs(rectime - utctime)).days == 0):
                return val
        return default


class MessageReceiver(object):
    """Interprets received messages between stop reception and file dispatch."""

    def __init__(self, emitter, excluded_satellite_list=None,
                 target_server=None, ftp_prefix=None):
        """Init the receiver."""
        self._received_passes = PassRecorder()
        self._distributed_files = {}
        self._emitter = emitter
        if excluded_satellite_list is not None:
            self._excluded_platforms = excluded_satellite_list
        else:
            self._excluded_platforms = []
        self._target_server = target_server
        self._ftp_prefix = ftp_prefix

    def add_pass(self, message):
        """Format pass info and add it to the object."""
        info = dict((item.split(": ", 1) for item in message.split(", ", 3)))
        logger.info("Adding pass: %s", str(info))
        pass_info = {}
        for key, val in info.items():
            pass_info[key.lower()] = val
        pass_info["start_time"] = datetime.strptime(pass_info["risetime"],
                                                    "%Y-%m-%d %H:%M:%S")
        del pass_info['risetime']
        pass_info["end_time"] = datetime.strptime(pass_info["falltime"],
                                                  "%Y-%m-%d %H:%M:%S")
        del pass_info['falltime']

        if 'orbit number' in pass_info:
            pass_info['orbit_number'] = int(pass_info['orbit number'])
            del pass_info['orbit number']
        else:
            logger.warning("No 'orbit number' in message!")

        pname = pass_name(pass_info["start_time"], pass_info["satellite"])
        self._received_passes[pname] = pass_info

    def clean_passes(self, days=1):
        """Clean old passes from the pass dict (`_received_passes`)."""
        oldies = []

        for key, val in self._received_passes.items():
            if (datetime.utcnow() - val["start_time"]).days >= days:
                oldies.append(key)

        for key in oldies:
            del self._received_passes[key]

    def handle_distrib(self, url):
        """React to a file dispatch message."""
        url = urlsplit(url)
        dummy, filename = os.path.split(url.path)
        logger.debug("filename = %s", filename)
        # TODO: Should not make any assumptions on filename formats, should
        # load a description of it from a config file instead.
        if filename.endswith(".hmf"):
            risestr, satellite = filename[:-4].split("_", 1)
            risetime = datetime.strptime(risestr, "%Y%m%d%H%M%S")
            pname = pass_name(risetime, satellite)
            satellite = satellite.replace("_", "-")
            if satellite in self._excluded_platforms:
                return None
            swath = self._received_passes.get(pname, {}).copy()
            swath.pop('satellite', None)
            swath["platform_name"] = satellite
            swath["start_time"] = risetime
            swath["type"] = "binary"
            swath["format"] = "HRPT"
            if satellite == "NOAA-15":
                swath["sensor"] = ("avhrr/3", "amsu-a", "amsu-b", "hirs/3")
            elif satellite in ["NOAA-18", "NOAA-19"]:
                swath["sensor"] = ("avhrr/3", "mhs", "amsu-a", "hirs/4")
            swath["data_processing_level"] = "0"

        elif filename.startswith("P042") or filename.startswith("P154"):
            pds = {}
            pds["format"] = filename[0]
            pds["apid1"] = filename[1:8]
            pds["apid2"] = filename[8:15]
            pds["apid3"] = filename[15:22]
            pds["time"] = datetime.strptime(filename[22:33], "%y%j%H%M%S")
            pds["nid"] = filename[33]
            pds["ufn"] = filename[34:36]
            pds["extension"] = filename[36:40]
            risetime = pds["time"]
            if pds["apid1"][:3] == "042":
                satellite = "EOS-Terra"
                pname = pass_name(risetime, 'TERRA')
            elif pds["apid1"][:3] == "154":
                satellite = "EOS-Aqua"
                pname = pass_name(risetime, 'AQUA')
            else:
                raise ValueError(
                    "Unrecognized satellite ID: " + pds["apid1"][:3])

            if not satellite or satellite in self._excluded_platforms:
                logger.debug("Platform name %s is excluded...", str(satellite))
                return None

            swath = self._received_passes.get(pname, {}).copy()
            swath.pop('satellite', None)
            swath['platform_name'] = satellite
            swath['start_time'] = risetime
            instruments = {"0064": "modis",
                           "0141": "ceres+y",
                           "0157": "ceres-y",
                           "0261": "amsu-a1",
                           "0262": "amsu-a1",
                           "0290": "amsu-a2",
                           "0342": "hsb",
                           "0402": "amsr-e",
                           "0404": "airs",
                           "0405": "airs",
                           "0406": "airs",
                           "0407": "airs",
                           "0414": "airs",
                           "0415": "airs",
                           "0419": "airs",
                           "0957": "gbad",
                           }
            swath["sensor"] = instruments.get(pds["apid1"][3:],
                                              pds["apid1"][3:])
            swath["format"] = "PDS"
            swath["type"] = "binary"
            swath["data_processing_level"] = "0"

        # NPP/JPSS RDRs
        elif filename.startswith("R") and filename.endswith(".h5"):
            # Occassionaly RT-STPS produce files with a nonstandard file
            # naming, lacking the 'RNSCA' field. We will try to deal with this
            # below (Adam - 2013-06-04):
            mda = {}
            mda["format"] = filename[0]
            file_ok = False
            for prefix in JPSS_INSTRUMENTS_FROM_FILENAMES:
                if filename.startswith(prefix):
                    mda["sensor"] = JPSS_INSTRUMENTS_FROM_FILENAMES[prefix]
                    start_time_items = filename.strip(prefix).split('_')[1:3]
                    end_time_item = filename.strip(prefix).split('_')[3]
                    satellite = JPSS_PLATFORM_NAME.get(filename.strip(prefix).split('_')[0], None)
                    orbit = filename.strip(prefix).split('_')[4].strip('b')
                    file_ok = True
                    break

            if not file_ok:
                logger.warning("Seems to be a NPP/JPSS RDR "
                               "file but name is not standard!")
                logger.warning("filename = %s", filename)
                return None

            # satellite = "Suomi-NPP, NOAA-20, NOAA-21,..."
            if not satellite or satellite in self._excluded_platforms:
                logger.debug("Platform name %s is excluded...", str(satellite))
                return None

            mda["start_time"] = \
                datetime.strptime(start_time_items[0] + start_time_items[1],
                                  "d%Y%m%dt%H%M%S%f")
            end_time = \
                datetime.strptime(start_time_items[0] + end_time_item,
                                  "d%Y%m%de%H%M%S%f")
            if mda["start_time"] > end_time:
                end_time += timedelta(days=1)
            mda["orbit"] = orbit

            # FIXME: swath start and end time is granule dependent.
            # Get the end time as well! - Adam 2013-06-03:
            start_time = mda["start_time"]
            pname = pass_name(start_time, SCISYS_NAMES.get(satellite))

            swath = self._received_passes.get(pname, {}).copy()
            swath.pop("satellite", None)
            swath["platform_name"] = satellite
            swath["start_time"] = start_time
            swath['end_time'] = end_time
            swath["sensor"] = mda["sensor"]
            swath["format"] = "RDR"
            swath["type"] = "HDF5"
            swath["data_processing_level"] = "0"

        # metop
        elif filename[4:12] == "_HRP_00_":
            # "AVHR": "avhrr",
            instruments = {"ASCA": "ascat",
                           "AMSA": "amsu-a",
                           "ATOV": "atovs",
                           "AVHR": "avhrr/3",
                           "GOME": "gome",
                           "GRAS": "gras",
                           "HIRS": "hirs/4",
                           "IASI": "iasi",
                           "MHSx": "mhs",
                           "SEMx": "sem",
                           "ADCS": "adcs",
                           "SBUV": "sbuv",
                           "HKTM": "vcdu34"}

            satellites = {"M02": "Metop-A",
                          "M01": "Metop-B",
                          "M03": "Metop-C"}

            satellite = satellites[filename[12:15]]
            risetime = datetime.strptime(filename[16:31], "%Y%m%d%H%M%SZ")
            falltime = datetime.strptime(filename[32:47], "%Y%m%d%H%M%SZ")

            pname = pass_name(risetime, satellite.upper())
            logger.debug("pname= % s", str(pname))
            swath = self._received_passes.get(pname, {}).copy()
            swath.pop('satellite', None)
            swath["start_time"] = risetime
            swath["end_time"] = falltime
            swath["platform_name"] = satellite
            swath["sensor"] = instruments[filename[:4]]
            swath["format"] = "EPS"
            swath["type"] = "binary"
            swath["data_processing_level"] = "0"
        else:
            return None

        if url.scheme in ["", "file"]:
            scheme = "ssh"
            netloc = self._emitter
            uri = urlunsplit(SplitResult(scheme,
                                         netloc,
                                         url.path,
                                         url.query,
                                         url.fragment))
        elif url.scheme == "ftp":
            scheme = "ssh"
            netloc = url.hostname
            uri = urlunsplit(SplitResult(scheme,
                                         netloc,
                                         url.path,
                                         url.query,
                                         url.fragment))
        else:
            logger.debug("url.scheme not expected: %s", url.scheme)

        swath["uid"] = os.path.split(url.path)[1]
        swath["uri"] = uri
        swath['variant'] = 'DR'
        return swath

    def receive(self, message):
        """Receive the messages and triage them."""
        metadata_stop = "STOPRC Stop reception: "
        metadata_start = "STRTRC Start reception: Satellite"
        dispatch_prefix = "FILDIS File Dispatch: "
        dispatch_prefix2 = "SUCTRN "
        if (message.body.startswith(metadata_stop) or
                message.body.startswith(metadata_start)):
            self.add_pass(message.body.split(":", 1)[1].strip())
            return None
        elif message.body.startswith(dispatch_prefix):
            # Check hostname in message:
            filename, url = message.body[len(dispatch_prefix):].split(" ")
            url = compose_dest_url(filename, url)
            if is_uri_on_server(url, strict=True):
                return self.handle_distrib(url)
        elif message.body.startswith(dispatch_prefix2):
            filename, _, url = message.body[len(dispatch_prefix2):].split(" ")
            ip_address, path = url.split(":")
            logger.debug("Sent to IP: %s", str(ip_address))
            logger.debug("Target server IPs: %s ", str(self._target_server))
            if ip_address in self._target_server:
                logger.debug("Found correct target server: %s", ip_address)
                if self._ftp_prefix is not None:
                    path = os.path.join(self._ftp_prefix, path)
                    logger.debug("ftp_prefix added: %s", path)
                url = 'ftp://' + ip_address + path
                logger.debug("filename = <%s> url = <%s>", filename, url)
                url = compose_dest_url(filename, url)
                logger.debug("url = %s", url)
                return self.handle_distrib(url)
            else:
                logger.debug("File is not on targer server.")
                return None


def compose_dest_url(source, dest):
    """Take the filename from *source* and append it to *dest* if needed."""
    filename = os.path.split(source)[1]
    if not dest.endswith(filename):
        dest = urlsplit(dest)
        dest = urlunsplit((dest[0], dest[1],
                           os.path.join(dest[2], filename),
                           dest[3], dest[4]))
    return dest


class GMCSubscriber(object):
    """Listener for GMC messages."""

    def __init__(self, host, port):
        """Init the subscriber."""
        self._host = host
        self._port = port
        self._sock = None
        self.msg = ""
        self._bufsize = 256
        self.loop = True

    def recv(self):
        """Receive messages."""
        while self.loop:
            self._sock = socket.socket(socket.AF_INET, socket.SOCK_STREAM)
            try:
                self._sock.connect((self._host, self._port))
            except socket.error:
                logger.error("Cannot connect to %s, retrying in 60 seconds.",
                             str((self._host, self._port)))
                sleep(60)
                continue
            self._sock.settimeout(1.0)
            try:
                while self.loop:
                    try:
                        data = self._sock.recv(self._bufsize)
                    except socket.timeout:
                        pass
                    else:
                        if not data:
                            break
                        self.msg += data.decode('utf-8')
                        messages = self.msg.split("</message>")
                        if len(messages) > 1:
                            for mess in messages[:-1]:
                                yield mess + "</message>"
                            if messages[-1].endswith("</body>"):
                                yield messages[-1] + "</message>"
                                self.msg = ""
                            else:
                                self.msg = messages[-1]
                        elif self.msg.endswith("</message>"):
                            yield self.msg
                            self.msg = ""
            finally:
                self._sock.close()

    def stop(self):
        """Stop the listener."""
        self.loop = False


def get_subject_from_msg2send(to_send, station, env, topic_postfix):
    """Get the publish topic from the message to be send."""
    if isinstance(to_send['sensor'], str):
        prefix = '/' + to_send['sensor'].replace('/', '-')
    else:
        prefix = ''
    if topic_postfix is not None:
        subject = "/".join((prefix, to_send['format'],
                            to_send['data_processing_level'],
                            topic_postfix))
    else:
        subject = "/".join((prefix, to_send['format'],
                            to_send['data_processing_level'],
                            station, env,
                            "polar", "direct_readout"))
    return subject


def receive_from_zmq(host, port, station, environment, excluded_platforms,
                     target_server, ftp_prefix, topic_postfix,
                     publish_port=0, nameservers=None, days=1):
    """Receive 2met! messages from zeromq."""
    logger.debug("target_server: %s", str(target_server))
    logger.debug("ftp_prefix: %s", str(ftp_prefix))
    logger.debug("topic_postfix: %s", str(topic_postfix))
    logger.debug("station %s", str(station))
    logger.debug(type(target_server))

    # socket = Subscriber(["tcp://localhost:9331"], ["2met!"])
    sock = GMCSubscriber(host, port)
    msg_rec = MessageReceiver(host, excluded_platforms,
                              target_server, ftp_prefix)

    with Publish("receiver", port=publish_port,
                 aliases=["HRPT 0", "PDS", "RDR", "EPS 0"],
                 nameservers=nameservers) as pub:
        for rawmsg in sock.recv():
            # TODO:
            # - Watch for idle time in order to detect a hangout
            logger.debug("receive from 2met! %s", str(rawmsg))
            string = TwoMetMessage(rawmsg)
            to_send = msg_rec.receive(string)
            logger.debug("to_send: %s", str(to_send))
            if to_send is None:
                continue
<<<<<<< HEAD
            subject = get_subject_from_msg2send(to_send, station, environment, topic_postfix)
=======
            if topic_postfix is not None:
                subject = "/".join(("", to_send['format'],
                                    to_send['data_processing_level'],
                                    topic_postfix))
            else:
                subject = "/".join(("", to_send['format'],
                                    to_send['data_processing_level'],
                                    station, environment,
                                    "polar", "direct_readout"))
>>>>>>> e3b9abc5
            logger.debug("Subject: %s", str(subject))
            msg = Message(subject,
                          "file",
                          to_send).encode()
            logger.debug("publishing %s", str(msg))
            pub.send(msg)
            if days:
                msg_rec.clean_passes(days)<|MERGE_RESOLUTION|>--- conflicted
+++ resolved
@@ -1,11 +1,7 @@
 #!/usr/bin/env python
 # -*- coding: utf-8 -*-
 #
-<<<<<<< HEAD
 # Copyright (c) 2012 - 2023 Pytroll developers
-=======
-# Copyright (c) 2012 - 2022 Pytroll developers
->>>>>>> e3b9abc5
 #
 # Author(s):
 #
@@ -542,23 +538,10 @@
             logger.debug("to_send: %s", str(to_send))
             if to_send is None:
                 continue
-<<<<<<< HEAD
+                
             subject = get_subject_from_msg2send(to_send, station, environment, topic_postfix)
-=======
-            if topic_postfix is not None:
-                subject = "/".join(("", to_send['format'],
-                                    to_send['data_processing_level'],
-                                    topic_postfix))
-            else:
-                subject = "/".join(("", to_send['format'],
-                                    to_send['data_processing_level'],
-                                    station, environment,
-                                    "polar", "direct_readout"))
->>>>>>> e3b9abc5
             logger.debug("Subject: %s", str(subject))
-            msg = Message(subject,
-                          "file",
-                          to_send).encode()
+            msg = Message(subject, "file", to_send).encode()
             logger.debug("publishing %s", str(msg))
             pub.send(msg)
             if days:

--- conflicted
+++ resolved
@@ -148,13 +148,9 @@
 class MessageReceiver(object):
     """Interprets received messages between stop reception and file dispatch."""
 
-<<<<<<< HEAD
     def __init__(self, emitter, excluded_satellite_list=None,
                  target_server=None, ftp_prefix=None):
-=======
-    def __init__(self, emitter, excluded_satellite_list=None):
         """Init the receiver."""
->>>>>>> d283bb4e
         self._received_passes = PassRecorder()
         self._distributed_files = {}
         self._emitter = emitter
@@ -497,11 +493,9 @@
         self.loop = False
 
 
-<<<<<<< HEAD
 def receive_from_zmq(host, port, station, environment, excluded_platforms,
                      target_server, ftp_prefix, topic_postfix, days=1):
-    """Receive 2met! messages from zeromq.
-    """
+    """Receive 2met! messages from zeromq."""
     LOGGER.debug("target_server: %s", str(target_server))
     LOGGER.debug("ftp_prefix: %s", str(ftp_prefix))
     LOGGER.debug("topic_postfix: %s", str(topic_postfix))
@@ -509,10 +503,6 @@
     LOGGER.debug(type(target_server))
 
     # socket = Subscriber(["tcp://localhost:9331"], ["2met!"])
-=======
-def receive_from_zmq(host, port, station, environment, excluded_platforms, days=1):
-    """Receive 2met! messages from zeromq."""
->>>>>>> d283bb4e
     sock = GMCSubscriber(host, port)
     msg_rec = MessageReceiver(host, excluded_platforms,
                               target_server, ftp_prefix)

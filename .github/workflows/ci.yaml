--- conflicted
+++ resolved
@@ -27,16 +27,10 @@
 
     steps:
       - name: Checkout source
-<<<<<<< HEAD
-        uses: actions/checkout@v2
+        uses: actions/checkout@v3
 
       - name: Setup Conda Environment
         uses: conda-incubator/setup-miniconda@v2
-=======
-        uses: actions/checkout@v3
-      - name: Set up Python ${{ matrix.python-version }}
-        uses: actions/setup-python@v4
->>>>>>> 62a1d715
         with:
           miniconda-version: "latest"
           python-version: ${{ matrix.python-version }}
@@ -49,7 +43,6 @@
         if: matrix.experimental == true
         shell: bash -l {0}
         run: |
-<<<<<<< HEAD
           python -m pip install \
           --no-deps --pre --upgrade \
           numpy \
@@ -59,10 +52,6 @@
           git+https://github.com/pytroll/pytroll-schedule \
           git+https://github.com/pytroll/trollsift;
 
-=======
-          pip install -U pytest pytest-cov trollsift netifaces watchdog posttroll pyyaml pyinotify pyresample \
-          pytroll-schedule s3fs fsspec python-dateutil paramiko
->>>>>>> 62a1d715
       - name: Install pytroll-collectors
         run: |
           pip install --no-deps -e .
